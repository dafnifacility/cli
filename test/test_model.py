--- conflicted
+++ resolved
@@ -1,96 +1,3 @@
-<<<<<<< HEAD
-import unittest
-from dafni_cli.model import *
-from datetime import datetime
-
-
-class TestFromDict(unittest.TestCase):
-    test_dictionary = {
-        "name": "test model name",
-        "summary": "this model is for use in tests for the Model class",
-        "description": "This is a terribly long description of the test dictionary",
-        "creation_date": "2021-01-01T00:00:00.000000Z",
-        "publication_date": "2021-01-02T00:00:00.000000Z",
-        "id": "0a0a0a0a-0a00-0a00-a000-0a0a0000000a",
-        "version_tags": ["latest"],
-        "container": "reg.dafni.rl.ac.uk/pilots/models/mobile-model/nims",
-    }
-
-    def test_ISO_dates_are_converted_to_datetime(self):
-        # SETUP
-        test_model = Model()
-
-        # CALL
-        test_model.get_details_from_dict(self.test_dictionary)
-
-        # ASSERT
-        self.assertIsNotNone(test_model.creation_time)
-        self.assertIsNotNone(test_model.publication_time)
-        self.assertIsInstance(test_model.creation_time, datetime)
-        self.assertIsInstance(test_model.publication_time, datetime)
-
-
-class TestFilterByDate(unittest.TestCase):
-    # SETUP
-    test_dictionary = {
-        "name": "test model name",
-        "summary": "this model is for use in tests for the Model class",
-        "description": "This is a terribly long description of the test dictionary",
-        "creation_date": "2021-01-01T00:00:00.000000Z",
-        "publication_date": "2021-01-02T00:00:00.000000Z",
-        "id": "0a0a0a0a-0a00-0a00-a000-0a0a0000000a",
-        "version_tags": ["latest"],
-        "container": "reg.dafni.rl.ac.uk/pilots/models/mobile-model/nims",
-    }
-    test_model = Model()
-    test_model.get_details_from_dict(test_dictionary)
-
-    def test_gives_false_when_creation_date_after_given_date(self):
-        # CALL
-        creation_date_filter = self.test_model.filter_by_date("creation", "01/03/2021")
-
-        # ASSERT
-        self.assertFalse(creation_date_filter)
-
-    def test_gives_false_when_publication_date_after_given_date(self):
-        # CALL
-        publication_date_filter = self.test_model.filter_by_date(
-            "publication", "01/03/2021"
-        )
-
-        # ASSERT
-        self.assertFalse(publication_date_filter)
-
-    def test_gives_true_when_creation_date_before_given_date(self):
-        # CALL
-        creation_date_filter = self.test_model.filter_by_date("creation", "01/03/2020")
-
-        # ASSERT
-        self.assertTrue(creation_date_filter)
-
-    def test_gives_true_when_publication_date_before_given_date(self):
-        # CALL
-        publication_date_filter = self.test_model.filter_by_date(
-            "publication", "01/03/2020"
-        )
-
-        # ASSERT
-        self.assertTrue(publication_date_filter)
-
-    def test_raises_exception_when_key_is_not_creation_or_publication(self):
-        # CALL
-        # ASSERT
-        self.assertRaises(
-            Exception, self.test_model.filter_by_date, "not_a_key", "01/03/2020"
-        )
-
-    def test_raises_exception_when_date_string_in_wrong_format(self):
-        # CALL
-        # ASSERT
-        self.assertRaises(
-            ValueError, self.test_model.filter_by_date, "creation", "2020/03/20"
-        )
-=======
 import pytest
 from mock import patch, call
 from datetime import datetime as dt
@@ -217,9 +124,9 @@
             # ASSERT
             mock_get.assert_called_once_with(jwt_string, instance.version_id)
 
-            assert instance.name == get_model_metadata_fixture["metadata"]["name"]
-            assert instance.inputs == get_model_metadata_fixture["spec"]["inputs"]
-            assert instance.outputs == get_model_metadata_fixture["spec"]["outputs"]
+            assert instance.metadata.name == get_model_metadata_fixture["metadata"]["name"]
+            assert instance.metadata.inputs == get_model_metadata_fixture["spec"]["inputs"]
+            assert instance.metadata.outputs == get_model_metadata_fixture["spec"]["outputs"]
 
     class TestFilterByDate:
         """Test class to test the Model.filter_by_date() functionality"""
@@ -342,5 +249,4 @@
             )
             assert instance.version_id == models[idx]["id"]
             assert instance.version_tags == models[idx]["version_tags"]
-            assert instance.container == models[idx]["container"]
->>>>>>> cfa25b1a
+            assert instance.container == models[idx]["container"]