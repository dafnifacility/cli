from unittest import TestCase
from unittest.mock import MagicMock

from dafni_cli.api import datasets_api
from dafni_cli.api.exceptions import EndpointNotFoundError, ResourceNotFoundError
from dafni_cli.consts import SEARCH_AND_DISCOVERY_API_URL


class TestDatasetsAPI(TestCase):
    """Test class to test the functions in datasets_api.py"""

    def test_get_all_datasets(self):
        """Tests that get_all_datasets works as expected"""

        # SETUP
        session = MagicMock()
        filters = {
            "search_text": "Some search text",
            "date_range": {"begin": "Start Date", "end": "End Date"},
        }

        # CALL
        result = datasets_api.get_all_datasets(session, filters)

        # ASSERT
        session.post_request.assert_called_once_with(
            url=f"{SEARCH_AND_DISCOVERY_API_URL}/catalogue/",
            json={"offset": {"start": 0, "size": 1000}, "sort_by": "recent", **filters},
            allow_redirect=True,
        )
        self.assertEqual(result, session.post_request.return_value)

    def test_get_latest_dataset_metadata(self):
        """Tests that get_latest_dataset_metadata works as expected"""

        # SETUP
        session = MagicMock()
        version_id = "some-version-id"

        # CALL
        result = datasets_api.get_latest_dataset_metadata(session, version_id)

        # ASSERT
        session.get_request.assert_called_once_with(
<<<<<<< HEAD
            url=f"{DISCOVERY_API_URL}/metadata/{version_id}",
=======
            url=f"{SEARCH_AND_DISCOVERY_API_URL}/metadata/{dataset_id}/{version_id}",
>>>>>>> 28b41d02
            allow_redirect=True,
        )
        self.assertEqual(result, session.get_request.return_value)

    def test_get_latest_dataset_metadata_raises_resource_not_found(self):
        """Tests that get_latest_dataset_metadata handles an
        EndpointNotFoundError as expected"""

        # SETUP
        session = MagicMock()
        version_id = "some-version-id"
        session.get_request.side_effect = EndpointNotFoundError(
            "Some 404 error message"
        )

        # CALL
        with self.assertRaises(ResourceNotFoundError) as err:
            datasets_api.get_latest_dataset_metadata(session, version_id)

        # ASSERT
        self.assertEqual(
            str(err.exception),
            f"Unable to find a dataset with version_id '{version_id}'",
        )<|MERGE_RESOLUTION|>--- conflicted
+++ resolved
@@ -42,11 +42,7 @@
 
         # ASSERT
         session.get_request.assert_called_once_with(
-<<<<<<< HEAD
-            url=f"{DISCOVERY_API_URL}/metadata/{version_id}",
-=======
-            url=f"{SEARCH_AND_DISCOVERY_API_URL}/metadata/{dataset_id}/{version_id}",
->>>>>>> 28b41d02
+            url=f"{SEARCH_AND_DISCOVERY_API_URL}/metadata/{version_id}",
             allow_redirect=True,
         )
         self.assertEqual(result, session.get_request.return_value)
