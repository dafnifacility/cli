--- conflicted
+++ resolved
@@ -1,26 +1,7 @@
 import json
-<<<<<<< HEAD
 import os
-=======
 from io import BufferedReader
->>>>>>> c8f0a04a
 from pathlib import Path
-from unittest import TestCase
-from unittest.mock import MagicMock, call, mock_open, patch
-
-import requests
-from requests import HTTPError
-
-from dafni_cli.api.exceptions import DAFNIError, EndpointNotFoundError
-from dafni_cli.api.session import DAFNISession, LoginError
-from dafni_cli.consts import (
-    LOGIN_API_ENDPOINT,
-    LOGOUT_API_ENDPOINT,
-    REQUESTS_TIMEOUT,
-    SESSION_COOKIE,
-    URLS_REQUIRING_COOKIE_AUTHENTICATION,
-)
-
 from test.fixtures.session import (
     TEST_ACCESS_TOKEN,
     TEST_SESSION_DATA,
@@ -37,6 +18,21 @@
     create_mock_token_expiry_redirect_response,
     create_mock_token_expiry_response,
 )
+from unittest import TestCase
+from unittest.mock import MagicMock, call, mock_open, patch
+
+import requests
+from requests import HTTPError
+
+from dafni_cli.api.exceptions import DAFNIError, EndpointNotFoundError
+from dafni_cli.api.session import DAFNISession, LoginError
+from dafni_cli.consts import (
+    LOGIN_API_ENDPOINT,
+    LOGOUT_API_ENDPOINT,
+    REQUESTS_TIMEOUT,
+    SESSION_COOKIE,
+    URLS_REQUIRING_COOKIE_AUTHENTICATION,
+)
 
 
 @patch("dafni_cli.api.session.requests")
@@ -173,7 +169,7 @@
         """Tests loading of a new session from environment variables"""
 
         # Setup
-        mock_requests.post.return_value = self.create_mock_access_token_response()
+        mock_requests.post.return_value = create_mock_access_token_response()
 
         session, mock_file = self.create_mock_session(False, return_mock_file=True)
 
@@ -210,7 +206,7 @@
         when unsuccessful"""
 
         # Setup
-        mock_requests.post.return_value = self.create_mock_invalid_password_response()
+        mock_requests.post.return_value = create_mock_invalid_password_response()
 
         with self.assertRaises(SystemExit) as err:
             self.create_mock_session(False, return_mock_file=True)
