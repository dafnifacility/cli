--- conflicted
+++ resolved
@@ -36,13 +36,9 @@
         """Tests that upload_model works as expected with a given json value"""
         # SETUP
         session = MagicMock()
-<<<<<<< HEAD
+
         definition_path = Path("path/to/definition.yml")
-        image_path = Path("path/to/image")
-=======
-        definition_path = Path("path/to/definition")
         image_path = Path("path/to/image.tar")
->>>>>>> 1bdd1634
         version_message = MagicMock()
         parent_id = MagicMock()
         details = {
@@ -121,13 +117,10 @@
 
         # SETUP
         session = MagicMock()
-<<<<<<< HEAD
+
         definition_path = Path("path/to/definition.yml")
-        image_path = Path("path/to/image")
-=======
-        definition_path = Path("path/to/definition")
         image_path = Path("path/to/image.tar")
->>>>>>> 1bdd1634
+
         version_message = "version_message"
         parent_id = MagicMock()
         self.mock_get_model_upload_urls.return_value = (
@@ -176,24 +169,51 @@
 
         self._test_model_upload_exits_for_validation_error(json=True)
 
-<<<<<<< HEAD
+    
     def test_model_upload_exits_for_incorrect_model_definition_file_type(self):
         """Tests that upload_dataset works as expected when there is an
         invalid model definition file type."""
-=======
-    def test_model_upload_exits_for_incorrect_image_file_type(self):
-        """Tests that upload_model works as expected when an incorrect image file is added"""
->>>>>>> 1bdd1634
-
+      
         # SETUP
         session = MagicMock()
         definition_path = Path("path/to/definition")
         image_path = Path("path/to/image")
         version_message = "version_message"
-<<<<<<< HEAD
-        parent_id = MagicMock()
-=======
->>>>>>> 1bdd1634
+        parent_id = MagicMock()
+      
+      # CALL & ASSERT
+        with self.assertRaises(SystemExit) as err:
+            upload.upload_model(
+                session,
+                definition_path,
+                image_path,
+                version_message,
+                parent_id,
+            )
+
+        self.mock_click.echo.assert_called_once_with(
+            "Your model definition file type is incorrect. Please check you've entered the correct file and try again"
+        )
+        self.assertEqual(err.exception.code, 1)
+
+        self.mock_optional_echo.assert_not_called()
+        self.mock_validate_model_definition.assert_not_called()
+        self.mock_get_model_upload_urls.assert_not_called()
+        self.mock_upload_file_to_minio.assert_not_called()
+        self.mock_model_version_ingest.assert_not_called()
+
+      
+     
+    def test_model_upload_exits_for_incorrect_image_file_type(self):
+        """Tests that upload_model works as expected when an incorrect image file is added"""
+
+
+        # SETUP
+        session = MagicMock()
+        definition_path = Path("path/to/definition")
+        image_path = Path("path/to/image")
+        version_message = "version_message"
+        parent_id = MagicMock()
 
         # CALL & ASSERT
         with self.assertRaises(SystemExit) as err:
@@ -202,23 +222,15 @@
                 definition_path,
                 image_path,
                 version_message,
-<<<<<<< HEAD
                 parent_id,
             )
 
-        self.mock_click.echo.assert_called_once_with(
-            "Your model definition file type is incorrect. Please check you've entered the correct file and try again"
-        )
-        self.assertEqual(err.exception.code, 1)
-
-=======
-            )
+            
         self.mock_click.echo.assert_called_once_with(
             "Your model image file type is incorrect. Please check you've enetered the correct file and try again. Valid file types are '.tar', '.tar.gz'"
         )
 
-        self.assertEqual(err.exception.code, 1)
->>>>>>> 1bdd1634
+
         self.mock_optional_echo.assert_not_called()
         self.mock_validate_model_definition.assert_not_called()
         self.mock_get_model_upload_urls.assert_not_called()
