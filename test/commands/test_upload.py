--- conflicted
+++ resolved
@@ -6,7 +6,6 @@
 
 from click.testing import CliRunner
 
-from dafni_cli.api.exceptions import ValidationError
 from dafni_cli.commands import upload
 from dafni_cli.datasets.dataset_metadata import parse_dataset_metadata
 
@@ -207,6 +206,7 @@
             image_path=Path(image_path),
             version_message=version_message,
             parent_id=None,
+            json=False,
         )
 
         self.assertEqual(result.output, "")
@@ -385,7 +385,7 @@
         # ASSERT
         mock_DAFNISession.assert_called_once()
         mock_upload_dataset.assert_called_once_with(
-            session, {}, (Path("test_dataset.txt"),)
+            session, {}, (Path("test_dataset.txt"),), json=False
         )
 
         self.assertEqual(result.output, "")
@@ -733,6 +733,7 @@
             dataset_id=metadata.dataset_id,
             metadata=mock_modify_dataset_metadata_for_upload.return_value,
             file_paths=(Path(file_path),),
+            json=False,
         )
 
         self.assertEqual(result.output, "")
@@ -1215,6 +1216,7 @@
             dataset_id=metadata.dataset_id,
             version_id=dataset_version_id,
             metadata=mock_modify_dataset_metadata_for_upload.return_value,
+            json=False,
         )
 
         self.assertEqual(result.output, "")
@@ -1401,8 +1403,6 @@
         mock_DAFNISession.return_value = session
         runner = CliRunner()
         version_message = "Initial version"
-        version_id = "version-id"
-        mock_upload_workflow.return_value = {"id": version_id}
 
         # CALL
         with runner.isolated_filesystem():
@@ -1422,15 +1422,10 @@
         # ASSERT
         mock_DAFNISession.assert_called_once()
         mock_upload_workflow.assert_called_once_with(
-            session, Path("test_definition.json"), version_message, None
-        )
-
-        self.assertEqual(
-            result.output,
-            "Uploading workflow\n"
-            "\nUpload successful\n"
-            f"Version ID: {version_id}\n",
-        )
+            session, Path("test_definition.json"), version_message, None, json=False
+        )
+
+        self.assertEqual(result.output, "")
         self.assertEqual(result.exit_code, 0)
 
     def test_upload_workflow_cancel(
@@ -1518,27 +1513,22 @@
         self.assertEqual(
             result.output,
             "Parameter set definition file path: test_definition.json\n"
-            "Confirm parameter set upload? [y/N]: y\n"
-        )
-        self.assertEqual(result.exit_code, 0)
-
-<<<<<<< HEAD
-=======
-    def test_upload_workflow_parameter_set_validation_error(
+            "Confirm parameter set upload? [y/N]: y\n",
+        )
+        self.assertEqual(result.exit_code, 0)
+
+    def test_upload_workflow_parameter_set_skipping_confirmation(
         self,
         mock_upload_parameter_set,
-        mock_validate_parameter_set_definition,
         mock_DAFNISession,
     ):
         """Tests that the 'upload workflow-parameter-set' command works
-        correctly when a ValidationError occurs"""
-
-        # SETUP
-        session = MagicMock()
-        mock_DAFNISession.return_value = session
-        runner = CliRunner()
-        error = ValidationError("Some error message")
-        mock_validate_parameter_set_definition.side_effect = error
+        correctly when given a -y flag to skip the confirmation"""
+
+        # SETUP
+        session = MagicMock()
+        mock_DAFNISession.return_value = session
+        runner = CliRunner()
 
         # CALL
         with runner.isolated_filesystem():
@@ -1546,73 +1536,18 @@
                 file.write("test definition file")
             result = runner.invoke(
                 upload.upload,
-                [
-                    "workflow-parameter-set",
-                    "test_definition.json",
-                ],
-                input="y",
-            )
-
-        # ASSERT
-        mock_DAFNISession.assert_called_once()
-        mock_validate_parameter_set_definition.assert_called_once_with(
-            session, Path("test_definition.json")
-        )
-        mock_upload_parameter_set.assert_not_called()
-
-        self.assertEqual(
-            result.output,
-            "Parameter set definition file path: test_definition.json\n"
-            "Confirm parameter set upload? [y/N]: y\n"
-            "Validating parameter set definition\n"
-            f"{str(error)}\n",
-        )
-        self.assertEqual(result.exit_code, 1)
-
-    def test_upload_workflow_parameter_set_skipping_confirmation(
-        self,
-        mock_upload_parameter_set,
-        mock_validate_parameter_set_definition,
-        mock_DAFNISession,
-    ):
-        """Tests that the 'upload workflow-parameter-set' command works
-        correctly when given a -y flag to skip the confirmation"""
-
-        # SETUP
-        session = MagicMock()
-        mock_DAFNISession.return_value = session
-        runner = CliRunner()
-        parameter_set_id = "parameter-set-id"
-        mock_upload_parameter_set.return_value = {"id": parameter_set_id}
-
-        # CALL
-        with runner.isolated_filesystem():
-            with open("test_definition.json", "w", encoding="utf-8") as file:
-                file.write("test definition file")
-            result = runner.invoke(
-                upload.upload,
                 ["workflow-parameter-set", "test_definition.json", "-y"],
             )
 
         # ASSERT
         mock_DAFNISession.assert_called_once()
-        mock_validate_parameter_set_definition.assert_called_once_with(
-            session, Path("test_definition.json")
-        )
         mock_upload_parameter_set.assert_called_once_with(
-            session, Path("test_definition.json")
-        )
-
-        self.assertEqual(
-            result.output,
-            "Validating parameter set definition\n"
-            "Uploading parameter set\n"
-            "\nUpload successful\n"
-            f"Parameter set ID: {parameter_set_id}\n",
-        )
-        self.assertEqual(result.exit_code, 0)
-
->>>>>>> f4843f89
+            session, Path("test_definition.json"), json=False
+        )
+
+        self.assertEqual(result.output, "")
+        self.assertEqual(result.exit_code, 0)
+
     def test_upload_workflow_parameter_set_cancel(
         self,
         mock_upload_parameter_set,
