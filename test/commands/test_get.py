from datetime import datetime
from test.fixtures.dataset_metadata import TEST_DATASET_METADATA
from unittest import TestCase
from unittest.mock import MagicMock, patch

from click.testing import CliRunner

from dafni_cli.commands import get
from dafni_cli.consts import (
    DATE_INPUT_FORMAT,
<<<<<<< HEAD
    TABLE_FINISHED_HEADER,
    TABLE_ID_HEADER,
    TABLE_PARAMETER_SET_HEADER,
    TABLE_STARTED_HEADER,
    TABLE_STATUS_HEADER,
    TABLE_WORKFLOW_VERSION_ID_HEADER,
)
=======
    TABLE_ACCESS_HEADER,
    TABLE_DISPLAY_NAME_MAX_COLUMN_WIDTH,
    TABLE_NAME_HEADER,
    TABLE_PUBLICATION_DATE_HEADER,
    TABLE_STATUS_HEADER,
    TABLE_SUMMARY_HEADER,
    TABLE_SUMMARY_MAX_COLUMN_WIDTH,
    TABLE_VERSION_ID_HEADER,
)

from test.fixtures.dataset_metadata import TEST_DATASET_METADATA
>>>>>>> 8624cf53


@patch("dafni_cli.commands.get.DAFNISession")
class TestGet(TestCase):
    """Test class to test the get command"""

    def test_session_retrieved_and_set_on_context(self, mock_DAFNISession):
        """Tests that the session is created in the click context"""
        # SETUP
        session = MagicMock()
        mock_DAFNISession.return_value = session
        runner = CliRunner()
        ctx = {}

        # CALL
        result = runner.invoke(get.get, ["models"], obj=ctx)

        # ASSERT
        mock_DAFNISession.assert_called_once()

        self.assertEqual(ctx["session"], session)
        self.assertEqual(result.exit_code, 0)


class TestGetModels(TestCase):
    """Test class to test the get models command"""

    def setUp(
        self,
    ) -> None:
        super().setUp()

        self.mock_DAFNISession = patch("dafni_cli.commands.get.DAFNISession").start()
        self.mock_get_all_models = patch(
            "dafni_cli.commands.get.get_all_models"
        ).start()
        self.mock_parse_models = patch("dafni_cli.commands.get.parse_models").start()
        self.mock_print_json = patch("dafni_cli.commands.get.print_json").start()
        self.mock_text_filter = patch("dafni_cli.commands.get.text_filter").start()
        self.mock_creation_date_filter = patch(
            "dafni_cli.commands.get.creation_date_filter"
        ).start()
        self.mock_publication_date_filter = patch(
            "dafni_cli.commands.get.publication_date_filter"
        ).start()
        self.mock_filter_multiple = patch(
            "dafni_cli.commands.get.filter_multiple"
        ).start()
        self.mock_click = patch("dafni_cli.commands.get.click").start()
        self.mock_format_table = patch("dafni_cli.commands.get.format_table").start()

        self.addCleanup(patch.stopall)

    def test_get_models(self):
        """Tests that the 'get models' command works correctly (with no
        optional arguments)"""

        # SETUP
        session = MagicMock()
        self.mock_DAFNISession.return_value = session
        runner = CliRunner()
        model_dicts = [MagicMock(), MagicMock()]
        models = [MagicMock(), MagicMock()]
        self.mock_get_all_models.return_value = model_dicts
        self.mock_parse_models.return_value = models

        # No filtering
        self.mock_filter_multiple.return_value = models, model_dicts

        # CALL
        result = runner.invoke(get.get, ["models"])

        # ASSERT
        self.mock_DAFNISession.assert_called_once()
        self.mock_get_all_models.assert_called_with(session)
        self.mock_filter_multiple.assert_called_with([], models, model_dicts)
        expected_rows = []
        for model in models:
            model.get_brief_details.assert_called_once()
            expected_rows.append(model.get_brief_details.return_value)
        self.mock_format_table.assert_called_once_with(
            [
                TABLE_NAME_HEADER,
                TABLE_VERSION_ID_HEADER,
                TABLE_STATUS_HEADER,
                TABLE_ACCESS_HEADER,
                TABLE_PUBLICATION_DATE_HEADER,
                TABLE_SUMMARY_HEADER,
            ],
            expected_rows,
            [
                TABLE_DISPLAY_NAME_MAX_COLUMN_WIDTH,
                None,
                None,
                None,
                None,
                TABLE_SUMMARY_MAX_COLUMN_WIDTH,
            ],
        )
        self.mock_click.echo.assert_called_once_with(
            self.mock_format_table.return_value
        )
        self.mock_print_json.assert_not_called()

        self.assertEqual(result.exit_code, 0)

    def test_get_models_with_json_true(self):
        """Tests that the 'get models' command works correctly (with json
        True)"""

        # SETUP
        session = MagicMock()
        self.mock_DAFNISession.return_value = session
        runner = CliRunner()
        model_dicts = [MagicMock(), MagicMock()]
        models = [MagicMock(), MagicMock()]
        self.mock_get_all_models.return_value = model_dicts
        self.mock_parse_models.return_value = models

        # No filtering
        self.mock_filter_multiple.return_value = models, model_dicts

        # CALL
        result = runner.invoke(get.get, ["models", "--json"])

        # ASSERT
        self.mock_DAFNISession.assert_called_once()
        self.mock_get_all_models.assert_called_with(session)
        self.mock_filter_multiple.assert_called_with([], models, model_dicts)
        for model in models:
            model.get_brief_details.assert_not_called()
        self.mock_format_table.assert_not_called()
        self.mock_click.echo.assert_not_called()
        self.mock_print_json.assert_called_with(model_dicts)

        self.assertEqual(result.exit_code, 0)

    def test_get_models_with_text_filter(
        self,
    ):
        """Tests that the 'get models' command works correctly with a
        search text filter"""

        # SETUP
        session = MagicMock()
        self.mock_DAFNISession.return_value = session
        runner = CliRunner()
        model_dicts = [MagicMock(), MagicMock()]
        models = [MagicMock(), MagicMock()]
        search_text = "Test"

        self.mock_get_all_models.return_value = model_dicts
        self.mock_parse_models.return_value = models

        # Make the first model filter but the second not
        self.mock_filter_multiple.return_value = [models[0]], [model_dicts[0]]

        # CALL
        options = ["models", "--search", search_text]
        result = runner.invoke(get.get, options)

        # ASSERT
        self.mock_DAFNISession.assert_called_once()
        self.mock_get_all_models.assert_called_with(session)
        self.mock_text_filter.assert_called_once_with(search_text)
        self.mock_creation_date_filter.assert_not_called()
        self.mock_publication_date_filter.assert_not_called()
        self.mock_filter_multiple.assert_called_with(
            [self.mock_text_filter.return_value], models, model_dicts
        )

        models[0].get_brief_details.assert_called_once()
        models[1].get_brief_details.assert_not_called()

        self.mock_format_table.assert_called_once_with(
            [
                TABLE_NAME_HEADER,
                TABLE_VERSION_ID_HEADER,
                TABLE_STATUS_HEADER,
                TABLE_ACCESS_HEADER,
                TABLE_PUBLICATION_DATE_HEADER,
                TABLE_SUMMARY_HEADER,
            ],
            [models[0].get_brief_details.return_value],
            [
                TABLE_DISPLAY_NAME_MAX_COLUMN_WIDTH,
                None,
                None,
                None,
                None,
                TABLE_SUMMARY_MAX_COLUMN_WIDTH,
            ],
        )
        self.mock_click.echo.assert_called_once_with(
            self.mock_format_table.return_value
        )
        self.mock_print_json.assert_not_called()

        self.assertEqual(result.exit_code, 0)

    def _test_get_models_with_date_filter(
        self,
        date_filter_options,
        mock_date_filter,
    ):
        """Helper method for testing that the 'get models' command works
        correctly with the given date filters"""

        # SETUP
        session = MagicMock()
        self.mock_DAFNISession.return_value = session
        runner = CliRunner()
        model_dicts = [MagicMock(), MagicMock()]
        models = [MagicMock(), MagicMock()]
        date = datetime(2023, 1, 1)

        self.mock_get_all_models.return_value = model_dicts
        self.mock_parse_models.return_value = models

        # Make the first model filter but the second not
        self.mock_filter_multiple.return_value = [models[0]], [model_dicts[0]]

        # CALL
        options = ["models", date_filter_options[0], date.strftime(DATE_INPUT_FORMAT)]
        result = runner.invoke(get.get, options)

        # ASSERT
        self.mock_DAFNISession.assert_called_once()
        self.mock_get_all_models.assert_called_with(session)
        mock_date_filter.assert_called_once_with(date)
        self.mock_filter_multiple.assert_called_with(
            [mock_date_filter.return_value], models, model_dicts
        )
        models[0].get_brief_details.assert_called_with()
        models[1].get_brief_details.assert_not_called()

        self.mock_format_table.assert_called_once_with(
            [
                TABLE_NAME_HEADER,
                TABLE_VERSION_ID_HEADER,
                TABLE_STATUS_HEADER,
                TABLE_ACCESS_HEADER,
                TABLE_PUBLICATION_DATE_HEADER,
                TABLE_SUMMARY_HEADER,
            ],
            [models[0].get_brief_details.return_value],
            [
                TABLE_DISPLAY_NAME_MAX_COLUMN_WIDTH,
                None,
                None,
                None,
                None,
                TABLE_SUMMARY_MAX_COLUMN_WIDTH,
            ],
        )
        self.mock_click.echo.assert_called_once_with(
            self.mock_format_table.return_value
        )
        self.mock_print_json.assert_not_called()

        self.assertEqual(result.exit_code, 0)

    def test_get_models_with_creation_date_filter(
        self,
    ):
        """Tests that the 'get models' command works correctly (while
        filtering by creation date)"""

        self._test_get_models_with_date_filter(
            ("--creation-date", "creation"),
            self.mock_creation_date_filter,
        )

    def test_get_models_with_publication_date_filter(
        self,
    ):
        """Tests that the 'get models' command works correctly (while
        filtering by publication date)"""

        self._test_get_models_with_date_filter(
            ("--publication-date", "publication"),
            self.mock_publication_date_filter,
        )

    def _test_get_models_with_date_filter_json(
        self,
        date_filter_options,
        mock_date_filter,
    ):
        """Helper method for testing that the 'get models' command works
        correctly with the given date filters"""

        # SETUP
        session = MagicMock()
        self.mock_DAFNISession.return_value = session
        runner = CliRunner()
        model_dicts = [MagicMock(), MagicMock()]
        models = [MagicMock(), MagicMock()]
        date = datetime(2023, 1, 1)

        self.mock_get_all_models.return_value = model_dicts
        self.mock_parse_models.return_value = models

        # Make the first model filter but the second not
        self.mock_filter_multiple.return_value = [models[0]], [model_dicts[0]]

        # CALL
        options = [
            "models",
            date_filter_options[0],
            date.strftime(DATE_INPUT_FORMAT),
            "--json",
        ]
        result = runner.invoke(get.get, options)

        # ASSERT
        self.mock_DAFNISession.assert_called_once()
        self.mock_get_all_models.assert_called_with(session)
        mock_date_filter.assert_called_once_with(date)
        self.mock_filter_multiple.assert_called_with(
            [mock_date_filter.return_value], models, model_dicts
        )
        self.mock_click.echo.assert_not_called()
        models[0].get_brief_details.assert_not_called()
        models[1].get_brief_details.assert_not_called()

        self.mock_format_table.assert_not_called()
        self.mock_click.echo.assert_not_called()

        self.mock_print_json.assert_called_with([model_dicts[0]])

        self.assertEqual(result.exit_code, 0)

    def test_get_models_with_creation_date_filter_json(
        self,
    ):
        """Tests that the 'get models' command works correctly (while
        filtering by creation date and printing json)"""

        self._test_get_models_with_date_filter_json(
            ("--creation-date", "creation"), self.mock_creation_date_filter
        )

    def test_get_models_with_publication_date_filter_json(
        self,
    ):
        """Tests that the 'get models' command works correctly (while
        filtering by publication date and printing json)"""

        self._test_get_models_with_date_filter_json(
            ("--publication-date", "publication"), self.mock_publication_date_filter
        )


@patch("dafni_cli.commands.get.DAFNISession")
@patch("dafni_cli.commands.get.cli_get_model")
@patch("dafni_cli.commands.get.parse_model")
@patch("dafni_cli.commands.get.print_json")
class TestGetModel(TestCase):
    """Test class to test the get model command"""

    def test_get_model(
        self, mock_print_json, mock_parse_model, mock_cli_get_model, mock_DAFNISession
    ):
        """Tests that the 'get model' command works correctly (with no
        optional arguments)"""

        # SETUP
        session = MagicMock()
        mock_DAFNISession.return_value = session
        runner = CliRunner()
        model = MagicMock()
        mock_cli_get_model.return_value = model
        mock_parse_model.return_value = model

        # CALL
        result = runner.invoke(get.get, ["model", "some_version_id"])

        # ASSERT
        mock_DAFNISession.assert_called_once()
<<<<<<< HEAD
        mock_cli_get_model.assert_called_with(session, "some_version_id")
        model.output_info.assert_called_once()
=======
        mock_get_model.assert_called_with(session, "some_version_id")
        model.output_details.assert_called_once()
>>>>>>> 8624cf53
        mock_print_json.assert_not_called()

        self.assertEqual(result.exit_code, 0)

<<<<<<< HEAD
=======
    @patch("dafni_cli.commands.get.click")
    def test_get_model_when_not_found(
        self,
        mock_click,
        mock_print_json,
        mock_parse_model,
        mock_get_model,
        mock_DAFNISession,
    ):
        """Tests that the 'get model' command works correctly when the
        requested model isn't found"""

        # SETUP
        session = MagicMock()
        mock_DAFNISession.return_value = session
        runner = CliRunner()
        model = MagicMock()
        mock_get_model.side_effect = ResourceNotFoundError("Some error message")

        # CALL
        result = runner.invoke(get.get, ["model", "some_version_id"])

        # ASSERT
        mock_DAFNISession.assert_called_once()
        mock_get_model.assert_called_with(session, "some_version_id")
        mock_click.echo.assert_called_once_with(mock_get_model.side_effect)
        model.output_details.assert_not_called()
        mock_print_json.assert_not_called()

        self.assertEqual(result.exit_code, 1)

>>>>>>> 8624cf53
    def test_get_model_json(
        self, mock_print_json, mock_parse_model, mock_cli_get_model, mock_DAFNISession
    ):
        """Tests that the 'get model' command works correctly (with --json)"""

        # SETUP
        session = MagicMock()
        mock_DAFNISession.return_value = session
        runner = CliRunner()
        model = MagicMock()
        mock_cli_get_model.return_value = model
        mock_parse_model.return_value = model

        # CALL
        result = runner.invoke(get.get, ["model", "some_version_id", "--json"])

        # ASSERT
        mock_DAFNISession.assert_called_once()
<<<<<<< HEAD
        mock_cli_get_model.assert_called_with(session, "some_version_id")
        model.output_info.assert_not_called()
=======
        mock_get_model.assert_called_with(session, "some_version_id")
        model.output_details.assert_not_called()
>>>>>>> 8624cf53
        mock_print_json.assert_called_once_with(model)

        self.assertEqual(result.exit_code, 0)

    def test_get_model_version_history(
        self, mock_print_json, mock_parse_model, mock_cli_get_model, mock_DAFNISession
    ):
        """Tests that the 'get model' command works correctly (with
        --version-history)"""

        # SETUP
        session = MagicMock()
        mock_DAFNISession.return_value = session
        runner = CliRunner()
        model = MagicMock()
        mock_cli_get_model.return_value = model
        mock_parse_model.return_value = model

        # CALL
        result = runner.invoke(
            get.get, ["model", "some_version_id", "--version-history"]
        )

        # ASSERT
        mock_DAFNISession.assert_called_once()
        mock_cli_get_model.assert_called_with(session, "some_version_id")
        model.output_version_history.assert_called_once()
        mock_print_json.assert_not_called()

        self.assertEqual(result.exit_code, 0)

    def test_get_model_version_history_json(
        self, mock_print_json, mock_parse_model, mock_cli_get_model, mock_DAFNISession
    ):
        """Tests that the 'get model' command works correctly (with --json
        and --version-history)"""

        # SETUP
        session = MagicMock()
        mock_DAFNISession.return_value = session
        runner = CliRunner()
        model = MagicMock()
        version_history = MagicMock()
        mock_cli_get_model.return_value = {"version_history": [version_history]}
        mock_parse_model.return_value = model

        # CALL
        result = runner.invoke(
            get.get, ["model", "some_version_id", "--version-history", "--json"]
        )

        # ASSERT
        mock_DAFNISession.assert_called_once()
        mock_cli_get_model.assert_called_with(session, "some_version_id")
        model.output_version_history.assert_not_called()
        mock_print_json.assert_called_once_with(version_history)

        self.assertEqual(result.exit_code, 0)


@patch("dafni_cli.commands.get.DAFNISession")
@patch("dafni_cli.commands.get.get_all_datasets")
@patch("dafni_cli.commands.get.parse_datasets")
@patch("dafni_cli.commands.get.print_json")
class TestGetDatasets(TestCase):
    """Test class to test the get datasets command"""

    def test_get_datasets(
        self,
        mock_print_json,
        mock_parse_datasets,
        mock_get_all_datasets,
        mock_DAFNISession,
    ):
        """Tests that the 'get datasets' command works correctly (with no
        optional arguments)"""

        # SETUP
        session = MagicMock()
        mock_DAFNISession.return_value = session
        runner = CliRunner()
        datasets = [MagicMock(), MagicMock()]
        mock_get_all_datasets.return_value = datasets
        mock_parse_datasets.return_value = datasets

        # CALL
        result = runner.invoke(get.get, ["datasets"])

        # ASSERT
        mock_DAFNISession.assert_called_once()
        mock_get_all_datasets.assert_called_with(session, {})
        for dataset in datasets:
            dataset.output_brief_details.assert_called_once()
        mock_print_json.assert_not_called()

        self.assertEqual(result.exit_code, 0)

    def test_get_datasets_with_json_true(
        self,
        mock_print_json,
        mock_parse_datasets,
        mock_get_all_datasets,
        mock_DAFNISession,
    ):
        """Tests that the 'get datasets' command works correctly (with json
        True)"""

        # SETUP
        session = MagicMock()
        mock_DAFNISession.return_value = session
        runner = CliRunner()
        datasets = [MagicMock(), MagicMock()]
        mock_get_all_datasets.return_value = datasets
        mock_parse_datasets.return_value = datasets

        # CALL
        result = runner.invoke(get.get, ["datasets", "--json"])

        # ASSERT
        mock_DAFNISession.assert_called_once()
        mock_get_all_datasets.assert_called_with(session, {})
        for dataset in datasets:
            dataset.output_details.assert_not_called()
        mock_print_json.assert_called_with(datasets)

        self.assertEqual(result.exit_code, 0)

    def _test_get_datasets_with_date_filter(
        self,
        mock_print_json,
        mock_parse_datasets,
        mock_get_all_datasets,
        mock_DAFNISession,
        date_filter_options,
    ):
        """Helper method for testing that the 'get datasets' command works
        correctly with the given date filters"""

        # SETUP
        session = MagicMock()
        mock_DAFNISession.return_value = session
        runner = CliRunner()
        datasets = [MagicMock(), MagicMock()]

        mock_get_all_datasets.return_value = datasets
        mock_parse_datasets.return_value = datasets

        # CALL
        options = ["datasets", date_filter_options[0], "2023-01-01"]
        result = runner.invoke(get.get, options)

        # ASSERT
        mock_DAFNISession.assert_called_once()
        mock_get_all_datasets.assert_called_with(session, date_filter_options[1])
        datasets[0].output_brief_details.assert_called_once()
        datasets[1].output_brief_details.assert_called_once()
        mock_print_json.assert_not_called()

        self.assertEqual(result.exit_code, 0)

    def test_get_datasets_with_start_date_filter(
        self,
        mock_print_json,
        mock_parse_datasets,
        mock_get_all_datasets,
        mock_DAFNISession,
    ):
        """Tests that the 'get datasets' command works correctly (while
        filtering by start date)"""

        self._test_get_datasets_with_date_filter(
            mock_print_json,
            mock_parse_datasets,
            mock_get_all_datasets,
            mock_DAFNISession,
            (
                "--start-date",
                {
                    "date_range": {
                        "data_with_no_date": False,
                        "begin": "2023-01-01T00:00:00",
                    }
                },
            ),
        )

    def test_get_datasets_with_end_date_filter(
        self,
        mock_print_json,
        mock_parse_datasets,
        mock_get_all_datasets,
        mock_DAFNISession,
    ):
        """Tests that the 'get datasets' command works correctly (while
        filtering by end date)"""

        self._test_get_datasets_with_date_filter(
            mock_print_json,
            mock_parse_datasets,
            mock_get_all_datasets,
            mock_DAFNISession,
            (
                "--end-date",
                {
                    "date_range": {
                        "data_with_no_date": False,
                        "end": "2023-01-01T00:00:00",
                    }
                },
            ),
        )


@patch("dafni_cli.commands.get.DAFNISession")
@patch("dafni_cli.commands.get.cli_get_latest_dataset_metadata")
@patch("dafni_cli.commands.get.parse_dataset_metadata")
@patch("dafni_cli.commands.get.print_json")
class TestGetDataset(TestCase):
    """Test class to test the get dataset command"""

    def test_get_dataset(
        self,
        mock_print_json,
        mock_parse_dataset_metadata,
        mock_cli_get_latest_dataset_metadata,
        mock_DAFNISession,
    ):
        """Tests that the 'get dataset' command works correctly (with no
        optional arguments)"""

        # SETUP
        session = MagicMock()
        mock_DAFNISession.return_value = session
        runner = CliRunner()
        dataset = MagicMock()
        mock_cli_get_latest_dataset_metadata.return_value = dataset
        mock_parse_dataset_metadata.return_value = dataset

        # CALL
        result = runner.invoke(get.get, ["dataset", "some_version_id"])

        # ASSERT
        mock_DAFNISession.assert_called_once()
        mock_cli_get_latest_dataset_metadata.assert_called_with(
            session, "some_version_id"
        )
        dataset.output_details.assert_called_once()
        mock_print_json.assert_not_called()

        self.assertEqual(result.exit_code, 0)

    def test_get_dataset_json(
        self,
        mock_print_json,
        mock_parse_dataset_metadata,
        mock_cli_get_latest_dataset_metadata,
        mock_DAFNISession,
    ):
        """Tests that the 'get dataset' command works correctly (with --json)"""

        # SETUP
        session = MagicMock()
        mock_DAFNISession.return_value = session
        runner = CliRunner()
        dataset = MagicMock()
        mock_cli_get_latest_dataset_metadata.return_value = dataset
        mock_parse_dataset_metadata.return_value = dataset

        # CALL
        result = runner.invoke(get.get, ["dataset", "some_version_id", "--json"])

        # ASSERT
        mock_DAFNISession.assert_called_once()
        mock_cli_get_latest_dataset_metadata.assert_called_with(
            session, "some_version_id"
        )
        dataset.output_details.assert_not_called()
        mock_print_json.assert_called_once_with(dataset)

        self.assertEqual(result.exit_code, 0)

    def test_get_dataset_version_history(
        self,
        mock_print_json,
        mock_parse_dataset_metadata,
        mock_cli_get_latest_dataset_metadata,
        mock_DAFNISession,
    ):
        """Tests that the 'get dataset' command works correctly with
        --version-history"""

        # SETUP
        session = MagicMock()
        mock_DAFNISession.return_value = session
        runner = CliRunner()
        dataset = MagicMock()
        dataset.version_history = MagicMock()
        mock_cli_get_latest_dataset_metadata.return_value = TEST_DATASET_METADATA
        mock_parse_dataset_metadata.return_value = dataset

        # CALL
        result = runner.invoke(
            get.get, ["dataset", "some_version_id", "--version-history"]
        )

        # ASSERT
        mock_DAFNISession.assert_called_once()
        mock_cli_get_latest_dataset_metadata.assert_called_with(
            session, "some_version_id"
        )
        dataset.version_history.output_version_history.assert_called_once()
        mock_print_json.assert_not_called()

        self.assertEqual(result.exit_code, 0)

    def test_get_dataset_version_history_json(
        self,
        mock_print_json,
        mock_parse_dataset_metadata,
        mock_cli_get_latest_dataset_metadata,
        mock_DAFNISession,
    ):
        """Tests that the 'get dataset' command works correctly with --json
        and --version-history"""

        # SETUP
        session = MagicMock()
        mock_DAFNISession.return_value = session
        runner = CliRunner()
        dataset = MagicMock()
        dataset.version_history = MagicMock()
        mock_cli_get_latest_dataset_metadata.return_value = TEST_DATASET_METADATA
        mock_parse_dataset_metadata.return_value = dataset

        # CALL
        result = runner.invoke(
            get.get,
            ["dataset", "some_version_id", "--version-history", "--json"],
        )

        # ASSERT
        mock_DAFNISession.assert_called_once()
        mock_cli_get_latest_dataset_metadata.assert_called_with(
            session, "some_version_id"
        )
        dataset.version_history.output_version_history.assert_not_called()
        mock_print_json.assert_called_once_with(
            TEST_DATASET_METADATA["version_history"]
        )

        self.assertEqual(result.exit_code, 0)


class TestGetWorkflows(TestCase):
    """Test class to test the get workflows command"""

    def setUp(
        self,
    ) -> None:
        super().setUp()

        self.mock_DAFNISession = patch("dafni_cli.commands.get.DAFNISession").start()
        self.mock_get_all_workflows = patch(
            "dafni_cli.commands.get.get_all_workflows"
        ).start()
        self.mock_parse_workflows = patch(
            "dafni_cli.commands.get.parse_workflows"
        ).start()
        self.mock_print_json = patch("dafni_cli.commands.get.print_json").start()
        self.mock_text_filter = patch("dafni_cli.commands.get.text_filter").start()
        self.mock_creation_date_filter = patch(
            "dafni_cli.commands.get.creation_date_filter"
        ).start()
        self.mock_publication_date_filter = patch(
            "dafni_cli.commands.get.publication_date_filter"
        ).start()
        self.mock_filter_multiple = patch(
            "dafni_cli.commands.get.filter_multiple"
        ).start()

        self.addCleanup(patch.stopall)

    def test_get_workflows(self):
        """Tests that the 'get workflows' command works correctly (with no
        optional arguments)"""

        # SETUP
        session = MagicMock()
        self.mock_DAFNISession.return_value = session
        runner = CliRunner()
        workflow_dicts = [MagicMock(), MagicMock()]
        workflows = [MagicMock(), MagicMock()]
        self.mock_get_all_workflows.return_value = workflow_dicts
        self.mock_parse_workflows.return_value = workflows

        # No filtering
        self.mock_filter_multiple.return_value = workflows, workflow_dicts

        # CALL
        result = runner.invoke(get.get, ["workflows"])

        # ASSERT
        self.mock_DAFNISession.assert_called_once()
        self.mock_get_all_workflows.assert_called_with(session)
        self.mock_filter_multiple.assert_called_with([], workflows, workflow_dicts)
        for workflow in workflows:
            workflow.output_details.assert_called_with(False)
        self.mock_print_json.assert_not_called()

        self.assertEqual(result.exit_code, 0)

    def test_get_workflows_with_long_true(self):
        """Tests that the 'get workflows' command works correctly (with long
        True)"""

        # SETUP
        session = MagicMock()
        self.mock_DAFNISession.return_value = session
        runner = CliRunner()
        workflow_dicts = [MagicMock(), MagicMock()]
        workflows = [MagicMock(), MagicMock()]
        self.mock_get_all_workflows.return_value = workflow_dicts
        self.mock_parse_workflows.return_value = workflows

        # No filtering
        self.mock_filter_multiple.return_value = workflows, workflow_dicts

        # CALL
        result = runner.invoke(get.get, ["workflows", "--long"])

        # ASSERT
        self.mock_DAFNISession.assert_called_once()
        self.mock_get_all_workflows.assert_called_with(session)
        self.mock_filter_multiple.assert_called_with([], workflows, workflow_dicts)
        for workflow in workflows:
            workflow.output_details.assert_called_with(True)
        self.mock_print_json.assert_not_called()

        self.assertEqual(result.exit_code, 0)

    def test_get_workflows_with_json_true(
        self,
    ):
        """Tests that the 'get workflows' command works correctly (with json
        True)"""

        # SETUP
        session = MagicMock()
        self.mock_DAFNISession.return_value = session
        runner = CliRunner()
        workflow_dicts = [MagicMock(), MagicMock()]
        workflows = [MagicMock(), MagicMock()]
        self.mock_get_all_workflows.return_value = workflow_dicts
        self.mock_parse_workflows.return_value = workflows

        # No filtering
        self.mock_filter_multiple.return_value = workflows, workflow_dicts

        # CALL
        result = runner.invoke(get.get, ["workflows", "--json"])

        # ASSERT
        self.mock_DAFNISession.assert_called_once()
        self.mock_get_all_workflows.assert_called_with(session)
        self.mock_filter_multiple.assert_called_with([], workflows, workflow_dicts)
        for workflow in workflows:
            workflow.output_details.assert_not_called()
        self.mock_print_json.assert_called_with(workflow_dicts)

        self.assertEqual(result.exit_code, 0)

    def test_get_workflows_with_text_filter(
        self,
    ):
        """Tests that the 'get workflows' command works correctly with a
        search text filter"""

        # SETUP
        session = MagicMock()
        self.mock_DAFNISession.return_value = session
        runner = CliRunner()
        workflow_dicts = [MagicMock(), MagicMock()]
        workflows = [MagicMock(), MagicMock()]
        search_text = "Test"

        self.mock_get_all_workflows.return_value = workflow_dicts
        self.mock_parse_workflows.return_value = workflows

        # Make the first model filter but the second not
        self.mock_filter_multiple.return_value = [workflows[0]], [workflow_dicts[0]]

        # CALL
        options = ["workflows", "--search", search_text]
        result = runner.invoke(get.get, options)

        # ASSERT
        self.mock_DAFNISession.assert_called_once()
        self.mock_get_all_workflows.assert_called_with(session)
        self.mock_text_filter.assert_called_once_with(search_text)
        self.mock_creation_date_filter.assert_not_called()
        self.mock_publication_date_filter.assert_not_called()
        self.mock_filter_multiple.assert_called_with(
            [self.mock_text_filter.return_value], workflows, workflow_dicts
        )

        workflows[0].output_details.assert_called_with(False)
        workflows[1].output_details.assert_not_called()
        self.mock_print_json.assert_not_called()

        self.assertEqual(result.exit_code, 0)

    def _test_get_workflows_with_date_filter(
        self,
        date_filter_options,
        mock_date_filter,
        long,
    ):
        """Helper method for testing that the 'get workflows' command works
        correctly with the given date filters"""

        # SETUP
        session = MagicMock()
        self.mock_DAFNISession.return_value = session
        runner = CliRunner()
        workflow_dicts = [MagicMock(), MagicMock()]
        workflows = [MagicMock(), MagicMock()]
        date = datetime(2023, 1, 1)

        self.mock_get_all_workflows.return_value = workflow_dicts
        self.mock_parse_workflows.return_value = workflows

        # Make the first workflow filter but the second not
        self.mock_filter_multiple.return_value = [workflows[0]], [workflow_dicts[0]]

        # CALL
        options = [
            "workflows",
            date_filter_options[0],
            date.strftime(DATE_INPUT_FORMAT),
        ]
        if long:
            options.append("--long")
        result = runner.invoke(get.get, options)

        # ASSERT
        self.mock_DAFNISession.assert_called_once()
        self.mock_get_all_workflows.assert_called_with(session)
        mock_date_filter.assert_called_once_with(date)
        self.mock_filter_multiple.assert_called_with(
            [mock_date_filter.return_value], workflows, workflow_dicts
        )

        workflows[0].output_details.assert_called_with(long)
        workflows[1].output_details.assert_not_called()
        self.mock_print_json.assert_not_called()

        self.assertEqual(result.exit_code, 0)

    def test_get_workflows_with_creation_date_filter(
        self,
    ):
        """Tests that the 'get workflows' command works correctly (while
        filtering by creation date)"""

        self._test_get_workflows_with_date_filter(
            ("--creation-date", "creation"),
            self.mock_creation_date_filter,
            False,
        )

    def test_get_workflows_with_publication_date_filter(
        self,
    ):
        """Tests that the 'get workflows' command works correctly (while
        filtering by publication date)"""

        self._test_get_workflows_with_date_filter(
            ("--publication-date", "publication"),
            self.mock_publication_date_filter,
            False,
        )

    def test_get_workflows_with_creation_date_filter_and_long_true(
        self,
    ):
        """Tests that the 'get workflows' command works correctly (while
        filtering by creation date and long=True)"""

        self._test_get_workflows_with_date_filter(
            ("--creation-date", "creation"),
            self.mock_creation_date_filter,
            True,
        )

    def test_get_workflows_with_publication_date_filter_and_long_true(
        self,
    ):
        """Tests that the 'get workflows' command works correctly (while
        filtering by publication date and long=True)"""

        self._test_get_workflows_with_date_filter(
            ("--publication-date", "publication"),
            self.mock_publication_date_filter,
            True,
        )

    def _test_get_workflows_with_date_filter_json(
        self,
        date_filter_options,
        mock_date_filter,
    ):
        """Helper method for testing that the 'get workflows' command works
        correctly with the given date filters and the --json flag"""

        # SETUP
        session = MagicMock()
        self.mock_DAFNISession.return_value = session
        runner = CliRunner()
        workflow_dicts = [MagicMock(), MagicMock()]
        workflows = [MagicMock(), MagicMock()]
        date = datetime(2023, 1, 1)

        self.mock_get_all_workflows.return_value = workflow_dicts
        self.mock_parse_workflows.return_value = workflows

        # Make the first workflow filter but the second not
        self.mock_filter_multiple.return_value = [workflows[0]], [workflow_dicts[0]]

        # CALL
        options = [
            "workflows",
            date_filter_options[0],
            date.strftime(DATE_INPUT_FORMAT),
            "--json",
        ]
        result = runner.invoke(get.get, options)

        # ASSERT
        self.mock_DAFNISession.assert_called_once()
        self.mock_get_all_workflows.assert_called_with(session)
        mock_date_filter.assert_called_once_with(date)
        self.mock_filter_multiple.assert_called_with(
            [mock_date_filter.return_value], workflows, workflow_dicts
        )
        workflows[0].output_details.assert_not_called()
        workflows[1].output_details.assert_not_called()
        self.mock_print_json.assert_called_with([workflow_dicts[0]])

        self.assertEqual(result.exit_code, 0)

    def test_get_workflows_with_creation_date_filter_json(
        self,
    ):
        """Tests that the 'get workflows' command works correctly (while
        filtering by creation date and printing json)"""

        self._test_get_workflows_with_date_filter_json(
            ("--creation-date", "creation"),
            self.mock_creation_date_filter,
        )

    def test_get_workflows_with_publication_date_filter_json(
        self,
    ):
        """Tests that the 'get workflows' command works correctly (while
        filtering by publication date and printing json)"""

        self._test_get_workflows_with_date_filter_json(
            ("--publication-date", "publication"), self.mock_publication_date_filter
        )

    def test_get_workflows_with_all_filters(
        self,
    ):
        """Tests that the 'get workflows' command works correctly with a
        one of each filter"""

        # SETUP
        session = MagicMock()
        self.mock_DAFNISession.return_value = session
        runner = CliRunner()
        workflow_dicts = [MagicMock(), MagicMock()]
        workflows = [MagicMock(), MagicMock()]
        search_text = "Test"
        creation_date = datetime(2022, 6, 28)
        publication_date = datetime(2022, 12, 11)

        self.mock_get_all_workflows.return_value = workflow_dicts
        self.mock_parse_workflows.return_value = workflows

        # Make the first model filter but the second not
        self.mock_filter_multiple.return_value = [workflows[0]], [workflow_dicts[0]]

        # CALL
        options = [
            "workflows",
            "--search",
            search_text,
            "--creation-date",
            creation_date,
            "--publication-date",
            publication_date,
        ]
        result = runner.invoke(get.get, options)

        # ASSERT
        self.mock_DAFNISession.assert_called_once()
        self.mock_get_all_workflows.assert_called_with(session)
        self.mock_text_filter.assert_called_once_with(search_text)
        self.mock_creation_date_filter.assert_called_once_with(creation_date)
        self.mock_publication_date_filter.assert_called_once_with(publication_date)
        self.mock_filter_multiple.assert_called_with(
            [
                self.mock_text_filter.return_value,
                self.mock_creation_date_filter.return_value,
                self.mock_publication_date_filter.return_value,
            ],
            workflows,
            workflow_dicts,
        )

        workflows[0].output_details.assert_called_with(False)
        workflows[1].output_details.assert_not_called()
        self.mock_print_json.assert_not_called()

        self.assertEqual(result.exit_code, 0)


@patch("dafni_cli.commands.get.DAFNISession")
@patch("dafni_cli.commands.get.cli_get_workflow")
@patch("dafni_cli.commands.get.parse_workflow")
@patch("dafni_cli.commands.get.print_json")
class TestGetWorkflow(TestCase):
    """Test class to test the get workflow command"""

    def test_get_workflow(
        self,
        mock_print_json,
        mock_parse_workflow,
        mock_cli_get_workflow,
        mock_DAFNISession,
    ):
        """Tests that the 'get workflow' command works correctly (with no
        optional arguments)"""

        # SETUP
        session = MagicMock()
        mock_DAFNISession.return_value = session
        runner = CliRunner()
        workflow = MagicMock()
        mock_cli_get_workflow.return_value = workflow
        mock_parse_workflow.return_value = workflow

        # CALL
        result = runner.invoke(get.get, ["workflow", "some_version_id"])

        # ASSERT
        mock_DAFNISession.assert_called_once()
        mock_cli_get_workflow.assert_called_with(session, "some_version_id")
        workflow.output_info.assert_called_once()
        mock_print_json.assert_not_called()

        self.assertEqual(result.exit_code, 0)

    def test_get_workflow_json(
        self,
        mock_print_json,
        mock_parse_workflow,
        mock_cli_get_workflow,
        mock_DAFNISession,
    ):
        """Tests that the 'get workflow' command works correctly (with --json)"""

        # SETUP
        session = MagicMock()
        mock_DAFNISession.return_value = session
        runner = CliRunner()
        workflow = MagicMock()
        mock_cli_get_workflow.return_value = workflow
        mock_parse_workflow.return_value = workflow

        # CALL
        result = runner.invoke(get.get, ["workflow", "some_version_id", "--json"])

        # ASSERT
        mock_DAFNISession.assert_called_once()
        mock_cli_get_workflow.assert_called_with(session, "some_version_id")
        workflow.output_info.assert_not_called()
        mock_print_json.assert_called_once_with(workflow)

        self.assertEqual(result.exit_code, 0)

    def test_get_workflow_version_history(
        self,
        mock_print_json,
        mock_parse_workflow,
        mock_cli_get_workflow,
        mock_DAFNISession,
    ):
        """Tests that the 'get workflow' command works correctly (with
        --version-history)"""

        # SETUP
        session = MagicMock()
        mock_DAFNISession.return_value = session
        runner = CliRunner()
        workflow = MagicMock()
        mock_cli_get_workflow.return_value = workflow
        mock_parse_workflow.return_value = workflow

        # CALL
        result = runner.invoke(
            get.get, ["workflow", "some_version_id", "--version-history"]
        )

        # ASSERT
        mock_DAFNISession.assert_called_once()
        mock_cli_get_workflow.assert_called_with(session, "some_version_id")
        workflow.output_version_history.assert_called_once()
        mock_print_json.assert_not_called()

        self.assertEqual(result.exit_code, 0)

    def test_get_workflow_version_history_json(
        self,
        mock_print_json,
        mock_parse_workflow,
        mock_cli_get_workflow,
        mock_DAFNISession,
    ):
        """Tests that the 'get workflow' command works correctly (with --json
        and --version-history)"""

        # SETUP
        session = MagicMock()
        mock_DAFNISession.return_value = session
        runner = CliRunner()
        workflow = MagicMock()
        version_history = MagicMock()
        mock_cli_get_workflow.return_value = {"version_history": [version_history]}
        mock_parse_workflow.return_value = workflow

        # CALL
        result = runner.invoke(
            get.get, ["workflow", "some_version_id", "--version-history", "--json"]
        )

        # ASSERT
        mock_DAFNISession.assert_called_once()
        mock_cli_get_workflow.assert_called_with(session, "some_version_id")
        workflow.output_version_history.assert_not_called()
        mock_print_json.assert_called_once_with(version_history)

        self.assertEqual(result.exit_code, 0)


class TestGetWorkflowInstances(TestCase):
    """Test class to test the get workflow-instances command"""

    def setUp(
        self,
    ) -> None:
        super().setUp()

        self.mock_DAFNISession = patch("dafni_cli.commands.get.DAFNISession").start()
        self.mock_cli_get_workflow = patch(
            "dafni_cli.commands.get.cli_get_workflow"
        ).start()
        self.mock_parse_workflow = patch(
            "dafni_cli.commands.get.parse_workflow"
        ).start()
        self.mock_start_date_filter = patch(
            "dafni_cli.commands.get.start_date_filter"
        ).start()
        self.mock_filter_multiple = patch(
            "dafni_cli.commands.get.filter_multiple"
        ).start()
        self.mock_print_json = patch("dafni_cli.commands.get.print_json").start()
        self.mock_click = patch("dafni_cli.commands.get.click").start()
        self.mock_format_table = patch("dafni_cli.commands.get.format_table").start()

        self.addCleanup(patch.stopall)

    def test_get_workflow_instances(self):
        """Tests that the 'get workflows' command works correctly (with no
        optional arguments)"""

        # SETUP
        session = MagicMock()
        self.mock_DAFNISession.return_value = session
        runner = CliRunner()
        version_id = "version_id"
        workflow_instance_dicts = [MagicMock(), MagicMock()]
        workflow_instances = [MagicMock(), MagicMock()]
        workflow_dict = {"instances": workflow_instance_dicts}
        workflow = MagicMock(instances=workflow_instances)
        self.mock_cli_get_workflow.return_value = workflow_dict
        self.mock_parse_workflow.return_value = workflow

        # No filtering
        self.mock_filter_multiple.return_value = (
            workflow_instances,
            workflow_instance_dicts,
        )

        # CALL
        result = runner.invoke(get.get, ["workflow-instances", version_id])

        # ASSERT
        self.mock_DAFNISession.assert_called_once()
        self.mock_cli_get_workflow.assert_called_once_with(session, version_id)
        self.mock_parse_workflow.assert_called_once_with(workflow_dict)
        self.mock_filter_multiple.assert_called_once_with(
            [], workflow_instances, workflow_instance_dicts
        )
        self.mock_print_json.assert_not_called()
        expected_rows = []
        for workflow_instance in workflow_instances:
            workflow_instance.get_brief_details.assert_called_once()
            expected_rows.append(workflow_instance.get_brief_details.return_value)
        self.mock_format_table.assert_called_once_with(
            headers=[
                TABLE_ID_HEADER,
                TABLE_WORKFLOW_VERSION_ID_HEADER,
                TABLE_PARAMETER_SET_HEADER,
                TABLE_STARTED_HEADER,
                TABLE_FINISHED_HEADER,
                TABLE_STATUS_HEADER,
            ],
            rows=expected_rows,
        )
        self.mock_click.echo.assert_called_once_with(
            self.mock_format_table.return_value
        )

        self.assertEqual(result.exit_code, 0)

    def test_get_workflows_with_json_true(
        self,
    ):
        """Tests that the 'get workflows' command works correctly (with json
        True)"""

        # SETUP
        session = MagicMock()
        self.mock_DAFNISession.return_value = session
        runner = CliRunner()
        version_id = "version_id"
        workflow_instance_dicts = [MagicMock(), MagicMock()]
        workflow_instances = [MagicMock(), MagicMock()]
        workflow_dict = {"instances": workflow_instance_dicts}
        workflow = MagicMock(instances=workflow_instances)
        self.mock_cli_get_workflow.return_value = workflow_dict
        self.mock_parse_workflow.return_value = workflow

        # No filtering
        self.mock_filter_multiple.return_value = (
            workflow_instances,
            workflow_instance_dicts,
        )

        # CALL
        result = runner.invoke(get.get, ["workflow-instances", version_id, "--json"])

        # ASSERT
        self.mock_DAFNISession.assert_called_once()
        self.mock_cli_get_workflow.assert_called_once_with(session, version_id)
        self.mock_parse_workflow.assert_called_once_with(workflow_dict)
        self.mock_filter_multiple.assert_called_once_with(
            [], workflow_instances, workflow_instance_dicts
        )
        self.mock_print_json.assert_called_once_with(workflow_instance_dicts)
        for workflow_instance in workflow_instances:
            workflow_instance.get_brief_details.assert_not_called()
        self.mock_format_table.assert_not_called()
        self.mock_click.echo.assert_not_called()

        self.assertEqual(result.exit_code, 0)<|MERGE_RESOLUTION|>--- conflicted
+++ resolved
@@ -1,5 +1,4 @@
 from datetime import datetime
-from test.fixtures.dataset_metadata import TEST_DATASET_METADATA
 from unittest import TestCase
 from unittest.mock import MagicMock, patch
 
@@ -8,27 +7,22 @@
 from dafni_cli.commands import get
 from dafni_cli.consts import (
     DATE_INPUT_FORMAT,
-<<<<<<< HEAD
+    TABLE_ACCESS_HEADER,
+    TABLE_DISPLAY_NAME_MAX_COLUMN_WIDTH,
     TABLE_FINISHED_HEADER,
     TABLE_ID_HEADER,
+    TABLE_NAME_HEADER,
     TABLE_PARAMETER_SET_HEADER,
+    TABLE_PUBLICATION_DATE_HEADER,
     TABLE_STARTED_HEADER,
-    TABLE_STATUS_HEADER,
-    TABLE_WORKFLOW_VERSION_ID_HEADER,
-)
-=======
-    TABLE_ACCESS_HEADER,
-    TABLE_DISPLAY_NAME_MAX_COLUMN_WIDTH,
-    TABLE_NAME_HEADER,
-    TABLE_PUBLICATION_DATE_HEADER,
     TABLE_STATUS_HEADER,
     TABLE_SUMMARY_HEADER,
     TABLE_SUMMARY_MAX_COLUMN_WIDTH,
     TABLE_VERSION_ID_HEADER,
+    TABLE_WORKFLOW_VERSION_ID_HEADER,
 )
 
 from test.fixtures.dataset_metadata import TEST_DATASET_METADATA
->>>>>>> 8624cf53
 
 
 @patch("dafni_cli.commands.get.DAFNISession")
@@ -409,51 +403,12 @@
 
         # ASSERT
         mock_DAFNISession.assert_called_once()
-<<<<<<< HEAD
         mock_cli_get_model.assert_called_with(session, "some_version_id")
-        model.output_info.assert_called_once()
-=======
-        mock_get_model.assert_called_with(session, "some_version_id")
         model.output_details.assert_called_once()
->>>>>>> 8624cf53
         mock_print_json.assert_not_called()
 
         self.assertEqual(result.exit_code, 0)
 
-<<<<<<< HEAD
-=======
-    @patch("dafni_cli.commands.get.click")
-    def test_get_model_when_not_found(
-        self,
-        mock_click,
-        mock_print_json,
-        mock_parse_model,
-        mock_get_model,
-        mock_DAFNISession,
-    ):
-        """Tests that the 'get model' command works correctly when the
-        requested model isn't found"""
-
-        # SETUP
-        session = MagicMock()
-        mock_DAFNISession.return_value = session
-        runner = CliRunner()
-        model = MagicMock()
-        mock_get_model.side_effect = ResourceNotFoundError("Some error message")
-
-        # CALL
-        result = runner.invoke(get.get, ["model", "some_version_id"])
-
-        # ASSERT
-        mock_DAFNISession.assert_called_once()
-        mock_get_model.assert_called_with(session, "some_version_id")
-        mock_click.echo.assert_called_once_with(mock_get_model.side_effect)
-        model.output_details.assert_not_called()
-        mock_print_json.assert_not_called()
-
-        self.assertEqual(result.exit_code, 1)
-
->>>>>>> 8624cf53
     def test_get_model_json(
         self, mock_print_json, mock_parse_model, mock_cli_get_model, mock_DAFNISession
     ):
@@ -472,13 +427,8 @@
 
         # ASSERT
         mock_DAFNISession.assert_called_once()
-<<<<<<< HEAD
         mock_cli_get_model.assert_called_with(session, "some_version_id")
-        model.output_info.assert_not_called()
-=======
-        mock_get_model.assert_called_with(session, "some_version_id")
         model.output_details.assert_not_called()
->>>>>>> 8624cf53
         mock_print_json.assert_called_once_with(model)
 
         self.assertEqual(result.exit_code, 0)
