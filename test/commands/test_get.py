from datetime import datetime
from unittest import TestCase
from unittest.mock import MagicMock, patch

from click.testing import CliRunner

from dafni_cli.api.exceptions import ResourceNotFoundError
from dafni_cli.commands import get
from dafni_cli.consts import (
    DATE_INPUT_FORMAT,
<<<<<<< HEAD
    TABLE_DISPLAY_NAME_MAX_COLUMN_WIDTH,
    TABLE_NAME_HEADER,
    TABLE_PUBLICATION_DATE_HEADER,
=======
    TABLE_ACCESS_HEADER,
    TABLE_DISPLAY_NAME_MAX_COLUMN_WIDTH,
    TABLE_NAME_HEADER,
    TABLE_PUBLICATION_DATE_HEADER,
    TABLE_STATUS_HEADER,
>>>>>>> 8624cf53
    TABLE_SUMMARY_HEADER,
    TABLE_SUMMARY_MAX_COLUMN_WIDTH,
    TABLE_VERSION_ID_HEADER,
)

from test.fixtures.dataset_metadata import TEST_DATASET_METADATA


@patch("dafni_cli.commands.get.DAFNISession")
class TestGet(TestCase):
    """Test class to test the get command"""

    def test_session_retrieved_and_set_on_context(self, mock_DAFNISession):
        """Tests that the session is created in the click context"""
        # SETUP
        session = MagicMock()
        mock_DAFNISession.return_value = session
        runner = CliRunner()
        ctx = {}

        # CALL
        result = runner.invoke(get.get, ["models"], obj=ctx)

        # ASSERT
        mock_DAFNISession.assert_called_once()

        self.assertEqual(ctx["session"], session)
        self.assertEqual(result.exit_code, 0)


class TestGetModels(TestCase):
    """Test class to test the get models command"""

    def setUp(
        self,
    ) -> None:
        super().setUp()

        self.mock_DAFNISession = patch("dafni_cli.commands.get.DAFNISession").start()
        self.mock_get_all_models = patch(
            "dafni_cli.commands.get.get_all_models"
        ).start()
        self.mock_parse_models = patch("dafni_cli.commands.get.parse_models").start()
        self.mock_print_json = patch("dafni_cli.commands.get.print_json").start()
        self.mock_text_filter = patch("dafni_cli.commands.get.text_filter").start()
        self.mock_creation_date_filter = patch(
            "dafni_cli.commands.get.creation_date_filter"
        ).start()
        self.mock_publication_date_filter = patch(
            "dafni_cli.commands.get.publication_date_filter"
        ).start()
        self.mock_filter_multiple = patch(
            "dafni_cli.commands.get.filter_multiple"
        ).start()
        self.mock_click = patch("dafni_cli.commands.get.click").start()
        self.mock_format_table = patch("dafni_cli.commands.get.format_table").start()

        self.addCleanup(patch.stopall)

    def test_get_models(self):
        """Tests that the 'get models' command works correctly (with no
        optional arguments)"""

        # SETUP
        session = MagicMock()
        self.mock_DAFNISession.return_value = session
        runner = CliRunner()
        model_dicts = [MagicMock(), MagicMock()]
        models = [MagicMock(), MagicMock()]
        self.mock_get_all_models.return_value = model_dicts
        self.mock_parse_models.return_value = models

        # No filtering
        self.mock_filter_multiple.return_value = models, model_dicts

        # CALL
        result = runner.invoke(get.get, ["models"])

        # ASSERT
        self.mock_DAFNISession.assert_called_once()
        self.mock_get_all_models.assert_called_with(session)
        self.mock_filter_multiple.assert_called_with([], models, model_dicts)
        expected_rows = []
        for model in models:
            model.get_brief_details.assert_called_once()
            expected_rows.append(model.get_brief_details.return_value)
        self.mock_format_table.assert_called_once_with(
            [
                TABLE_NAME_HEADER,
                TABLE_VERSION_ID_HEADER,
                TABLE_STATUS_HEADER,
                TABLE_ACCESS_HEADER,
                TABLE_PUBLICATION_DATE_HEADER,
                TABLE_SUMMARY_HEADER,
            ],
            expected_rows,
            [
                TABLE_DISPLAY_NAME_MAX_COLUMN_WIDTH,
                None,
                None,
                None,
                None,
                TABLE_SUMMARY_MAX_COLUMN_WIDTH,
            ],
        )
        self.mock_click.echo.assert_called_once_with(
            self.mock_format_table.return_value
        )
        self.mock_print_json.assert_not_called()

        self.assertEqual(result.exit_code, 0)

    def test_get_models_with_json_true(self):
        """Tests that the 'get models' command works correctly (with json
        True)"""

        # SETUP
        session = MagicMock()
        self.mock_DAFNISession.return_value = session
        runner = CliRunner()
        model_dicts = [MagicMock(), MagicMock()]
        models = [MagicMock(), MagicMock()]
        self.mock_get_all_models.return_value = model_dicts
        self.mock_parse_models.return_value = models

        # No filtering
        self.mock_filter_multiple.return_value = models, model_dicts

        # CALL
        result = runner.invoke(get.get, ["models", "--json"])

        # ASSERT
        self.mock_DAFNISession.assert_called_once()
        self.mock_get_all_models.assert_called_with(session)
        self.mock_filter_multiple.assert_called_with([], models, model_dicts)
        for model in models:
            model.get_brief_details.assert_not_called()
        self.mock_format_table.assert_not_called()
        self.mock_click.echo.assert_not_called()
        self.mock_print_json.assert_called_with(model_dicts)

        self.assertEqual(result.exit_code, 0)

    def test_get_models_with_text_filter(
        self,
    ):
        """Tests that the 'get models' command works correctly with a
        search text filter"""

        # SETUP
        session = MagicMock()
        self.mock_DAFNISession.return_value = session
        runner = CliRunner()
        model_dicts = [MagicMock(), MagicMock()]
        models = [MagicMock(), MagicMock()]
        search_text = "Test"

        self.mock_get_all_models.return_value = model_dicts
        self.mock_parse_models.return_value = models

        # Make the first model filter but the second not
        self.mock_filter_multiple.return_value = [models[0]], [model_dicts[0]]

        # CALL
        options = ["models", "--search", search_text]
        result = runner.invoke(get.get, options)

        # ASSERT
        self.mock_DAFNISession.assert_called_once()
        self.mock_get_all_models.assert_called_with(session)
        self.mock_text_filter.assert_called_once_with(search_text)
        self.mock_creation_date_filter.assert_not_called()
        self.mock_publication_date_filter.assert_not_called()
        self.mock_filter_multiple.assert_called_with(
            [self.mock_text_filter.return_value], models, model_dicts
        )

        models[0].get_brief_details.assert_called_once()
        models[1].get_brief_details.assert_not_called()

        self.mock_format_table.assert_called_once_with(
            [
                TABLE_NAME_HEADER,
                TABLE_VERSION_ID_HEADER,
                TABLE_STATUS_HEADER,
                TABLE_ACCESS_HEADER,
                TABLE_PUBLICATION_DATE_HEADER,
                TABLE_SUMMARY_HEADER,
            ],
            [models[0].get_brief_details.return_value],
            [
                TABLE_DISPLAY_NAME_MAX_COLUMN_WIDTH,
                None,
                None,
                None,
                None,
                TABLE_SUMMARY_MAX_COLUMN_WIDTH,
            ],
        )
        self.mock_click.echo.assert_called_once_with(
            self.mock_format_table.return_value
        )
        self.mock_print_json.assert_not_called()

        self.assertEqual(result.exit_code, 0)

    def _test_get_models_with_date_filter(
        self,
        date_filter_options,
        mock_date_filter,
    ):
        """Helper method for testing that the 'get models' command works
        correctly with the given date filters"""

        # SETUP
        session = MagicMock()
        self.mock_DAFNISession.return_value = session
        runner = CliRunner()
        model_dicts = [MagicMock(), MagicMock()]
        models = [MagicMock(), MagicMock()]
        date = datetime(2023, 1, 1)

        self.mock_get_all_models.return_value = model_dicts
        self.mock_parse_models.return_value = models

        # Make the first model filter but the second not
        self.mock_filter_multiple.return_value = [models[0]], [model_dicts[0]]

        # CALL
        options = ["models", date_filter_options[0], date.strftime(DATE_INPUT_FORMAT)]
        result = runner.invoke(get.get, options)

        # ASSERT
        self.mock_DAFNISession.assert_called_once()
        self.mock_get_all_models.assert_called_with(session)
        mock_date_filter.assert_called_once_with(date)
        self.mock_filter_multiple.assert_called_with(
            [mock_date_filter.return_value], models, model_dicts
        )
        models[0].get_brief_details.assert_called_with()
        models[1].get_brief_details.assert_not_called()

        self.mock_format_table.assert_called_once_with(
            [
                TABLE_NAME_HEADER,
                TABLE_VERSION_ID_HEADER,
                TABLE_STATUS_HEADER,
                TABLE_ACCESS_HEADER,
                TABLE_PUBLICATION_DATE_HEADER,
                TABLE_SUMMARY_HEADER,
            ],
            [models[0].get_brief_details.return_value],
            [
                TABLE_DISPLAY_NAME_MAX_COLUMN_WIDTH,
                None,
                None,
                None,
                None,
                TABLE_SUMMARY_MAX_COLUMN_WIDTH,
            ],
        )
        self.mock_click.echo.assert_called_once_with(
            self.mock_format_table.return_value
        )
        self.mock_print_json.assert_not_called()

        self.assertEqual(result.exit_code, 0)

    def test_get_models_with_creation_date_filter(
        self,
    ):
        """Tests that the 'get models' command works correctly (while
        filtering by creation date)"""

        self._test_get_models_with_date_filter(
            ("--creation-date", "creation"),
            self.mock_creation_date_filter,
        )

    def test_get_models_with_publication_date_filter(
        self,
    ):
        """Tests that the 'get models' command works correctly (while
        filtering by publication date)"""

        self._test_get_models_with_date_filter(
            ("--publication-date", "publication"),
            self.mock_publication_date_filter,
        )

    def _test_get_models_with_date_filter_json(
        self,
        date_filter_options,
        mock_date_filter,
    ):
        """Helper method for testing that the 'get models' command works
        correctly with the given date filters"""

        # SETUP
        session = MagicMock()
        self.mock_DAFNISession.return_value = session
        runner = CliRunner()
        model_dicts = [MagicMock(), MagicMock()]
        models = [MagicMock(), MagicMock()]
        date = datetime(2023, 1, 1)

        self.mock_get_all_models.return_value = model_dicts
        self.mock_parse_models.return_value = models

        # Make the first model filter but the second not
        self.mock_filter_multiple.return_value = [models[0]], [model_dicts[0]]

        # CALL
        options = [
            "models",
            date_filter_options[0],
            date.strftime(DATE_INPUT_FORMAT),
            "--json",
        ]
        result = runner.invoke(get.get, options)

        # ASSERT
        self.mock_DAFNISession.assert_called_once()
        self.mock_get_all_models.assert_called_with(session)
        mock_date_filter.assert_called_once_with(date)
        self.mock_filter_multiple.assert_called_with(
            [mock_date_filter.return_value], models, model_dicts
        )
        self.mock_click.echo.assert_not_called()
        models[0].get_brief_details.assert_not_called()
        models[1].get_brief_details.assert_not_called()

        self.mock_format_table.assert_not_called()
        self.mock_click.echo.assert_not_called()

        self.mock_print_json.assert_called_with([model_dicts[0]])

        self.assertEqual(result.exit_code, 0)

    def test_get_models_with_creation_date_filter_json(
        self,
    ):
        """Tests that the 'get models' command works correctly (while
        filtering by creation date and printing json)"""

        self._test_get_models_with_date_filter_json(
            ("--creation-date", "creation"), self.mock_creation_date_filter
        )

    def test_get_models_with_publication_date_filter_json(
        self,
    ):
        """Tests that the 'get models' command works correctly (while
        filtering by publication date and printing json)"""

        self._test_get_models_with_date_filter_json(
            ("--publication-date", "publication"), self.mock_publication_date_filter
        )


@patch("dafni_cli.commands.get.DAFNISession")
@patch("dafni_cli.commands.get.get_model")
@patch("dafni_cli.commands.get.parse_model")
@patch("dafni_cli.commands.get.print_json")
class TestGetModel(TestCase):
    """Test class to test the get model command"""

    def test_get_model(
        self, mock_print_json, mock_parse_model, mock_get_model, mock_DAFNISession
    ):
        """Tests that the 'get model' command works correctly (with no
        optional arguments)"""

        # SETUP
        session = MagicMock()
        mock_DAFNISession.return_value = session
        runner = CliRunner()
        model = MagicMock()
        mock_get_model.return_value = model
        mock_parse_model.return_value = model

        # CALL
        result = runner.invoke(get.get, ["model", "some_version_id"])

        # ASSERT
        mock_DAFNISession.assert_called_once()
        mock_get_model.assert_called_with(session, "some_version_id")
        model.output_details.assert_called_once()
        mock_print_json.assert_not_called()

        self.assertEqual(result.exit_code, 0)

    @patch("dafni_cli.commands.get.click")
    def test_get_model_when_not_found(
        self,
        mock_click,
        mock_print_json,
        mock_parse_model,
        mock_get_model,
        mock_DAFNISession,
    ):
        """Tests that the 'get model' command works correctly when the
        requested model isn't found"""

        # SETUP
        session = MagicMock()
        mock_DAFNISession.return_value = session
        runner = CliRunner()
        model = MagicMock()
        mock_get_model.side_effect = ResourceNotFoundError("Some error message")

        # CALL
        result = runner.invoke(get.get, ["model", "some_version_id"])

        # ASSERT
        mock_DAFNISession.assert_called_once()
        mock_get_model.assert_called_with(session, "some_version_id")
        mock_click.echo.assert_called_once_with(mock_get_model.side_effect)
        model.output_details.assert_not_called()
        mock_print_json.assert_not_called()

        self.assertEqual(result.exit_code, 1)

    def test_get_model_json(
        self, mock_print_json, mock_parse_model, mock_get_model, mock_DAFNISession
    ):
        """Tests that the 'get model' command works correctly (with --json)"""

        # SETUP
        session = MagicMock()
        mock_DAFNISession.return_value = session
        runner = CliRunner()
        model = MagicMock()
        mock_get_model.return_value = model
        mock_parse_model.return_value = model

        # CALL
        result = runner.invoke(get.get, ["model", "some_version_id", "--json"])

        # ASSERT
        mock_DAFNISession.assert_called_once()
        mock_get_model.assert_called_with(session, "some_version_id")
        model.output_details.assert_not_called()
        mock_print_json.assert_called_once_with(model)

        self.assertEqual(result.exit_code, 0)

    def test_get_model_version_history(
        self, mock_print_json, mock_parse_model, mock_get_model, mock_DAFNISession
    ):
        """Tests that the 'get model' command works correctly (with
        --version-history)"""

        # SETUP
        session = MagicMock()
        mock_DAFNISession.return_value = session
        runner = CliRunner()
        model = MagicMock()
        mock_get_model.return_value = model
        mock_parse_model.return_value = model

        # CALL
        result = runner.invoke(
            get.get, ["model", "some_version_id", "--version-history"]
        )

        # ASSERT
        mock_DAFNISession.assert_called_once()
        mock_get_model.assert_called_with(session, "some_version_id")
        model.output_version_history.assert_called_once()
        mock_print_json.assert_not_called()

        self.assertEqual(result.exit_code, 0)

    def test_get_model_version_history_json(
        self, mock_print_json, mock_parse_model, mock_get_model, mock_DAFNISession
    ):
        """Tests that the 'get model' command works correctly (with --json
        and --version-history)"""

        # SETUP
        session = MagicMock()
        mock_DAFNISession.return_value = session
        runner = CliRunner()
        model = MagicMock()
        version_history = MagicMock()
        mock_get_model.return_value = {"version_history": [version_history]}
        mock_parse_model.return_value = model

        # CALL
        result = runner.invoke(
            get.get, ["model", "some_version_id", "--version-history", "--json"]
        )

        # ASSERT
        mock_DAFNISession.assert_called_once()
        mock_get_model.assert_called_with(session, "some_version_id")
        model.output_version_history.assert_not_called()
        mock_print_json.assert_called_once_with(version_history)

        self.assertEqual(result.exit_code, 0)


@patch("dafni_cli.commands.get.DAFNISession")
@patch("dafni_cli.commands.get.get_all_datasets")
@patch("dafni_cli.commands.get.parse_datasets")
@patch("dafni_cli.commands.get.print_json")
class TestGetDatasets(TestCase):
    """Test class to test the get datasets command"""

    def test_get_datasets(
        self,
        mock_print_json,
        mock_parse_datasets,
        mock_get_all_datasets,
        mock_DAFNISession,
    ):
        """Tests that the 'get datasets' command works correctly (with no
        optional arguments)"""

        # SETUP
        session = MagicMock()
        mock_DAFNISession.return_value = session
        runner = CliRunner()
        datasets = [MagicMock(), MagicMock()]
        mock_get_all_datasets.return_value = datasets
        mock_parse_datasets.return_value = datasets

        # CALL
        result = runner.invoke(get.get, ["datasets"])

        # ASSERT
        mock_DAFNISession.assert_called_once()
        mock_get_all_datasets.assert_called_with(session, {})
        for dataset in datasets:
            dataset.output_brief_details.assert_called_once()
        mock_print_json.assert_not_called()

        self.assertEqual(result.exit_code, 0)

    def test_get_datasets_with_json_true(
        self,
        mock_print_json,
        mock_parse_datasets,
        mock_get_all_datasets,
        mock_DAFNISession,
    ):
        """Tests that the 'get datasets' command works correctly (with json
        True)"""

        # SETUP
        session = MagicMock()
        mock_DAFNISession.return_value = session
        runner = CliRunner()
        datasets = [MagicMock(), MagicMock()]
        mock_get_all_datasets.return_value = datasets
        mock_parse_datasets.return_value = datasets

        # CALL
        result = runner.invoke(get.get, ["datasets", "--json"])

        # ASSERT
        mock_DAFNISession.assert_called_once()
        mock_get_all_datasets.assert_called_with(session, {})
        for dataset in datasets:
            dataset.output_details.assert_not_called()
        mock_print_json.assert_called_with(datasets)

        self.assertEqual(result.exit_code, 0)

    def _test_get_datasets_with_date_filter(
        self,
        mock_print_json,
        mock_parse_datasets,
        mock_get_all_datasets,
        mock_DAFNISession,
        date_filter_options,
    ):
        """Helper method for testing that the 'get datasets' command works
        correctly with the given date filters"""

        # SETUP
        session = MagicMock()
        mock_DAFNISession.return_value = session
        runner = CliRunner()
        datasets = [MagicMock(), MagicMock()]

        mock_get_all_datasets.return_value = datasets
        mock_parse_datasets.return_value = datasets

        # CALL
        options = ["datasets", date_filter_options[0], "2023-01-01"]
        result = runner.invoke(get.get, options)

        # ASSERT
        mock_DAFNISession.assert_called_once()
        mock_get_all_datasets.assert_called_with(session, date_filter_options[1])
        datasets[0].output_brief_details.assert_called_once()
        datasets[1].output_brief_details.assert_called_once()
        mock_print_json.assert_not_called()

        self.assertEqual(result.exit_code, 0)

    def test_get_datasets_with_start_date_filter(
        self,
        mock_print_json,
        mock_parse_datasets,
        mock_get_all_datasets,
        mock_DAFNISession,
    ):
        """Tests that the 'get datasets' command works correctly (while
        filtering by start date)"""

        self._test_get_datasets_with_date_filter(
            mock_print_json,
            mock_parse_datasets,
            mock_get_all_datasets,
            mock_DAFNISession,
            (
                "--start-date",
                {
                    "date_range": {
                        "data_with_no_date": False,
                        "begin": "2023-01-01T00:00:00",
                    }
                },
            ),
        )

    def test_get_datasets_with_end_date_filter(
        self,
        mock_print_json,
        mock_parse_datasets,
        mock_get_all_datasets,
        mock_DAFNISession,
    ):
        """Tests that the 'get datasets' command works correctly (while
        filtering by end date)"""

        self._test_get_datasets_with_date_filter(
            mock_print_json,
            mock_parse_datasets,
            mock_get_all_datasets,
            mock_DAFNISession,
            (
                "--end-date",
                {
                    "date_range": {
                        "data_with_no_date": False,
                        "end": "2023-01-01T00:00:00",
                    }
                },
            ),
        )


@patch("dafni_cli.commands.get.DAFNISession")
@patch("dafni_cli.commands.get.get_latest_dataset_metadata")
@patch("dafni_cli.commands.get.parse_dataset_metadata")
@patch("dafni_cli.commands.get.print_json")
class TestGetDataset(TestCase):
    """Test class to test the get dataset command"""

    def test_get_dataset(
        self,
        mock_print_json,
        mock_parse_dataset_metadata,
        mock_get_latest_dataset_metadata,
        mock_DAFNISession,
    ):
        """Tests that the 'get dataset' command works correctly (with no
        optional arguments)"""

        # SETUP
        session = MagicMock()
        mock_DAFNISession.return_value = session
        runner = CliRunner()
        dataset = MagicMock()
        mock_get_latest_dataset_metadata.return_value = dataset
        mock_parse_dataset_metadata.return_value = dataset

        # CALL
        result = runner.invoke(get.get, ["dataset", "some_version_id"])

        # ASSERT
        mock_DAFNISession.assert_called_once()
        mock_get_latest_dataset_metadata.assert_called_with(session, "some_version_id")
        dataset.output_details.assert_called_once()
        mock_print_json.assert_not_called()

        self.assertEqual(result.exit_code, 0)

    @patch("dafni_cli.commands.get.click")
    def test_get_dataset_when_not_found(
        self,
        mock_click,
        mock_print_json,
        mock_parse_dataset_metadata,
        mock_get_latest_dataset_metadata,
        mock_DAFNISession,
    ):
        """Tests that the 'get dataset' command works correctly when the
        requested dataset isn't found"""

        # SETUP
        session = MagicMock()
        mock_DAFNISession.return_value = session
        runner = CliRunner()
        dataset = MagicMock()
        mock_get_latest_dataset_metadata.side_effect = ResourceNotFoundError(
            "Some error message"
        )

        # CALL
        result = runner.invoke(get.get, ["dataset", "some_version_id"])

        # ASSERT
        mock_DAFNISession.assert_called_once()
        mock_get_latest_dataset_metadata.assert_called_with(session, "some_version_id")
        mock_click.echo.assert_called_once_with(
            mock_get_latest_dataset_metadata.side_effect
        )
        dataset.output_details.assert_not_called()
        mock_print_json.assert_not_called()

        self.assertEqual(result.exit_code, 1)

    def test_get_dataset_json(
        self,
        mock_print_json,
        mock_parse_dataset_metadata,
        mock_get_latest_dataset_metadata,
        mock_DAFNISession,
    ):
        """Tests that the 'get dataset' command works correctly (with --json)"""

        # SETUP
        session = MagicMock()
        mock_DAFNISession.return_value = session
        runner = CliRunner()
        dataset = MagicMock()
        mock_get_latest_dataset_metadata.return_value = dataset
        mock_parse_dataset_metadata.return_value = dataset

        # CALL
        result = runner.invoke(get.get, ["dataset", "some_version_id", "--json"])

        # ASSERT
        mock_DAFNISession.assert_called_once()
        mock_get_latest_dataset_metadata.assert_called_with(session, "some_version_id")
        dataset.output_details.assert_not_called()
        mock_print_json.assert_called_once_with(dataset)

        self.assertEqual(result.exit_code, 0)

    def test_get_dataset_version_history(
        self,
        mock_print_json,
        mock_parse_dataset_metadata,
        mock_get_latest_dataset_metadata,
        mock_DAFNISession,
    ):
        """Tests that the 'get dataset' command works correctly with
        --version-history"""

        # SETUP
        session = MagicMock()
        mock_DAFNISession.return_value = session
        runner = CliRunner()
        dataset = MagicMock()
        dataset.version_history = MagicMock()
        mock_get_latest_dataset_metadata.return_value = TEST_DATASET_METADATA
        mock_parse_dataset_metadata.return_value = dataset

        # CALL
        result = runner.invoke(
            get.get, ["dataset", "some_version_id", "--version-history"]
        )

        # ASSERT
        mock_DAFNISession.assert_called_once()
        mock_get_latest_dataset_metadata.assert_called_with(session, "some_version_id")
        dataset.version_history.output_version_history.assert_called_once()
        mock_print_json.assert_not_called()

        self.assertEqual(result.exit_code, 0)

    def test_get_dataset_version_history_json(
        self,
        mock_print_json,
        mock_parse_dataset_metadata,
        mock_get_latest_dataset_metadata,
        mock_DAFNISession,
    ):
        """Tests that the 'get dataset' command works correctly with --json
        and --version-history"""

        # SETUP
        session = MagicMock()
        mock_DAFNISession.return_value = session
        runner = CliRunner()
        dataset = MagicMock()
        dataset.version_history = MagicMock()
        mock_get_latest_dataset_metadata.return_value = TEST_DATASET_METADATA
        mock_parse_dataset_metadata.return_value = dataset

        # CALL
        result = runner.invoke(
            get.get,
            ["dataset", "some_version_id", "--version-history", "--json"],
        )

        # ASSERT
        mock_DAFNISession.assert_called_once()
        mock_get_latest_dataset_metadata.assert_called_with(session, "some_version_id")
        dataset.version_history.output_version_history.assert_not_called()
        mock_print_json.assert_called_once_with(
            TEST_DATASET_METADATA["version_history"]
        )

        self.assertEqual(result.exit_code, 0)


class TestGetWorkflows(TestCase):
    """Test class to test the get workflows command"""

    def setUp(
        self,
    ) -> None:
        super().setUp()

        self.mock_DAFNISession = patch("dafni_cli.commands.get.DAFNISession").start()
        self.mock_get_all_workflows = patch(
            "dafni_cli.commands.get.get_all_workflows"
        ).start()
        self.mock_parse_workflows = patch(
            "dafni_cli.commands.get.parse_workflows"
        ).start()
        self.mock_print_json = patch("dafni_cli.commands.get.print_json").start()
        self.mock_text_filter = patch("dafni_cli.commands.get.text_filter").start()
        self.mock_creation_date_filter = patch(
            "dafni_cli.commands.get.creation_date_filter"
        ).start()
        self.mock_publication_date_filter = patch(
            "dafni_cli.commands.get.publication_date_filter"
        ).start()
        self.mock_filter_multiple = patch(
            "dafni_cli.commands.get.filter_multiple"
        ).start()
        self.mock_click = patch("dafni_cli.commands.get.click").start()
        self.mock_format_table = patch("dafni_cli.commands.get.format_table").start()

        self.addCleanup(patch.stopall)

    def test_get_workflows(self):
        """Tests that the 'get workflows' command works correctly (with no
        optional arguments)"""

        # SETUP
        session = MagicMock()
        self.mock_DAFNISession.return_value = session
        runner = CliRunner()
        workflow_dicts = [MagicMock(), MagicMock()]
        workflows = [MagicMock(), MagicMock()]
        self.mock_get_all_workflows.return_value = workflow_dicts
        self.mock_parse_workflows.return_value = workflows

        # No filtering
        self.mock_filter_multiple.return_value = workflows, workflow_dicts

        # CALL
        result = runner.invoke(get.get, ["workflows"])

        # ASSERT
        self.mock_DAFNISession.assert_called_once()
        self.mock_get_all_workflows.assert_called_with(session)
        self.mock_filter_multiple.assert_called_with([], workflows, workflow_dicts)
        expected_rows = []
        for workflow in workflows:
            workflow.get_brief_details.assert_called_once()
            expected_rows.append(workflow.get_brief_details.return_value)
        self.mock_format_table.assert_called_once_with(
            [
                TABLE_NAME_HEADER,
                TABLE_VERSION_ID_HEADER,
                TABLE_PUBLICATION_DATE_HEADER,
                TABLE_SUMMARY_HEADER,
            ],
            expected_rows,
            [
                TABLE_DISPLAY_NAME_MAX_COLUMN_WIDTH,
                None,
                None,
                TABLE_SUMMARY_MAX_COLUMN_WIDTH,
            ],
        )
        self.mock_click.echo.assert_called_once_with(
            self.mock_format_table.return_value
        )
        self.mock_print_json.assert_not_called()

        self.assertEqual(result.exit_code, 0)

    def test_get_workflows_with_json_true(
        self,
    ):
        """Tests that the 'get workflows' command works correctly (with json
        True)"""

        # SETUP
        session = MagicMock()
        self.mock_DAFNISession.return_value = session
        runner = CliRunner()
        workflow_dicts = [MagicMock(), MagicMock()]
        workflows = [MagicMock(), MagicMock()]
        self.mock_get_all_workflows.return_value = workflow_dicts
        self.mock_parse_workflows.return_value = workflows

        # No filtering
        self.mock_filter_multiple.return_value = workflows, workflow_dicts

        # CALL
        result = runner.invoke(get.get, ["workflows", "--json"])

        # ASSERT
        self.mock_DAFNISession.assert_called_once()
        self.mock_get_all_workflows.assert_called_with(session)
        self.mock_filter_multiple.assert_called_with([], workflows, workflow_dicts)
        for workflow in workflows:
            workflow.get_brief_details.assert_not_called()
        self.mock_format_table.assert_not_called()
        self.mock_click.echo.assert_not_called()
        self.mock_print_json.assert_called_with(workflow_dicts)

        self.assertEqual(result.exit_code, 0)

    def test_get_workflows_with_text_filter(
        self,
    ):
        """Tests that the 'get workflows' command works correctly with a
        search text filter"""

        # SETUP
        session = MagicMock()
        self.mock_DAFNISession.return_value = session
        runner = CliRunner()
        workflow_dicts = [MagicMock(), MagicMock()]
        workflows = [MagicMock(), MagicMock()]
        search_text = "Test"

        self.mock_get_all_workflows.return_value = workflow_dicts
        self.mock_parse_workflows.return_value = workflows

        # Make the first model filter but the second not
        self.mock_filter_multiple.return_value = [workflows[0]], [workflow_dicts[0]]

        # CALL
        options = ["workflows", "--search", search_text]
        result = runner.invoke(get.get, options)

        # ASSERT
        self.mock_DAFNISession.assert_called_once()
        self.mock_get_all_workflows.assert_called_with(session)
        self.mock_text_filter.assert_called_once_with(search_text)
        self.mock_creation_date_filter.assert_not_called()
        self.mock_publication_date_filter.assert_not_called()
        self.mock_filter_multiple.assert_called_with(
            [self.mock_text_filter.return_value], workflows, workflow_dicts
        )

        workflows[0].get_brief_details.assert_called_once()
        workflows[1].get_brief_details.assert_not_called()

        self.mock_format_table.assert_called_once_with(
            [
                TABLE_NAME_HEADER,
                TABLE_VERSION_ID_HEADER,
                TABLE_PUBLICATION_DATE_HEADER,
                TABLE_SUMMARY_HEADER,
            ],
            [workflows[0].get_brief_details.return_value],
            [
                TABLE_DISPLAY_NAME_MAX_COLUMN_WIDTH,
                None,
                None,
                TABLE_SUMMARY_MAX_COLUMN_WIDTH,
            ],
        )
        self.mock_click.echo.assert_called_once_with(
            self.mock_format_table.return_value
        )
        self.mock_print_json.assert_not_called()

        self.assertEqual(result.exit_code, 0)

    def _test_get_workflows_with_date_filter(
        self,
        date_filter_options,
        mock_date_filter,
    ):
        """Helper method for testing that the 'get workflows' command works
        correctly with the given date filters"""

        # SETUP
        session = MagicMock()
        self.mock_DAFNISession.return_value = session
        runner = CliRunner()
        workflow_dicts = [MagicMock(), MagicMock()]
        workflows = [MagicMock(), MagicMock()]
        date = datetime(2023, 1, 1)

        self.mock_get_all_workflows.return_value = workflow_dicts
        self.mock_parse_workflows.return_value = workflows

        # Make the first workflow filter but the second not
        self.mock_filter_multiple.return_value = [workflows[0]], [workflow_dicts[0]]

        # CALL
        options = [
            "workflows",
            date_filter_options[0],
            date.strftime(DATE_INPUT_FORMAT),
        ]
        result = runner.invoke(get.get, options)

        # ASSERT
        self.mock_DAFNISession.assert_called_once()
        self.mock_get_all_workflows.assert_called_with(session)
        mock_date_filter.assert_called_once_with(date)
        self.mock_filter_multiple.assert_called_with(
            [mock_date_filter.return_value], workflows, workflow_dicts
        )

        workflows[0].get_brief_details.assert_called_once()
        workflows[1].get_brief_details.assert_not_called()

        self.mock_format_table.assert_called_once_with(
            [
                TABLE_NAME_HEADER,
                TABLE_VERSION_ID_HEADER,
                TABLE_PUBLICATION_DATE_HEADER,
                TABLE_SUMMARY_HEADER,
            ],
            [workflows[0].get_brief_details.return_value],
            [
                TABLE_DISPLAY_NAME_MAX_COLUMN_WIDTH,
                None,
                None,
                TABLE_SUMMARY_MAX_COLUMN_WIDTH,
            ],
        )
        self.mock_click.echo.assert_called_once_with(
            self.mock_format_table.return_value
        )
        self.mock_print_json.assert_not_called()

        self.assertEqual(result.exit_code, 0)

    def test_get_workflows_with_creation_date_filter(
        self,
    ):
        """Tests that the 'get workflows' command works correctly (while
        filtering by creation date)"""

        self._test_get_workflows_with_date_filter(
            ("--creation-date", "creation"),
            self.mock_creation_date_filter,
        )

    def test_get_workflows_with_publication_date_filter(
        self,
    ):
        """Tests that the 'get workflows' command works correctly (while
        filtering by publication date)"""

        self._test_get_workflows_with_date_filter(
            ("--publication-date", "publication"),
            self.mock_publication_date_filter,
        )

    def _test_get_workflows_with_date_filter_json(
        self,
        date_filter_options,
        mock_date_filter,
    ):
        """Helper method for testing that the 'get workflows' command works
        correctly with the given date filters and the --json flag"""

        # SETUP
        session = MagicMock()
        self.mock_DAFNISession.return_value = session
        runner = CliRunner()
        workflow_dicts = [MagicMock(), MagicMock()]
        workflows = [MagicMock(), MagicMock()]
        date = datetime(2023, 1, 1)

        self.mock_get_all_workflows.return_value = workflow_dicts
        self.mock_parse_workflows.return_value = workflows

        # Make the first workflow filter but the second not
        self.mock_filter_multiple.return_value = [workflows[0]], [workflow_dicts[0]]

        # CALL
        options = [
            "workflows",
            date_filter_options[0],
            date.strftime(DATE_INPUT_FORMAT),
            "--json",
        ]
        result = runner.invoke(get.get, options)

        # ASSERT
        self.mock_DAFNISession.assert_called_once()
        self.mock_get_all_workflows.assert_called_with(session)
        mock_date_filter.assert_called_once_with(date)
        self.mock_filter_multiple.assert_called_with(
            [mock_date_filter.return_value], workflows, workflow_dicts
        )
        workflows[0].get_brief_details.assert_not_called()
        workflows[1].get_brief_details.assert_not_called()

        self.mock_format_table.assert_not_called()
        self.mock_click.echo.assert_not_called()

        self.mock_print_json.assert_called_with([workflow_dicts[0]])

        self.assertEqual(result.exit_code, 0)

    def test_get_workflows_with_creation_date_filter_json(
        self,
    ):
        """Tests that the 'get workflows' command works correctly (while
        filtering by creation date and printing json)"""

        self._test_get_workflows_with_date_filter_json(
            ("--creation-date", "creation"),
            self.mock_creation_date_filter,
        )

    def test_get_workflows_with_publication_date_filter_json(
        self,
    ):
        """Tests that the 'get workflows' command works correctly (while
        filtering by publication date and printing json)"""

        self._test_get_workflows_with_date_filter_json(
            ("--publication-date", "publication"), self.mock_publication_date_filter
        )

    def test_get_workflows_with_all_filters(
        self,
    ):
        """Tests that the 'get workflows' command works correctly with a
        one of each filter"""

        # SETUP
        session = MagicMock()
        self.mock_DAFNISession.return_value = session
        runner = CliRunner()
        workflow_dicts = [MagicMock(), MagicMock()]
        workflows = [MagicMock(), MagicMock()]
        search_text = "Test"
        creation_date = datetime(2022, 6, 28)
        publication_date = datetime(2022, 12, 11)

        self.mock_get_all_workflows.return_value = workflow_dicts
        self.mock_parse_workflows.return_value = workflows

        # Make the first model filter but the second not
        self.mock_filter_multiple.return_value = [workflows[0]], [workflow_dicts[0]]

        # CALL
        options = [
            "workflows",
            "--search",
            search_text,
            "--creation-date",
            creation_date,
            "--publication-date",
            publication_date,
        ]
        result = runner.invoke(get.get, options)

        # ASSERT
        self.mock_DAFNISession.assert_called_once()
        self.mock_get_all_workflows.assert_called_with(session)
        self.mock_text_filter.assert_called_once_with(search_text)
        self.mock_creation_date_filter.assert_called_once_with(creation_date)
        self.mock_publication_date_filter.assert_called_once_with(publication_date)
        self.mock_filter_multiple.assert_called_with(
            [
                self.mock_text_filter.return_value,
                self.mock_creation_date_filter.return_value,
                self.mock_publication_date_filter.return_value,
            ],
            workflows,
            workflow_dicts,
        )

        workflows[0].get_brief_details.assert_called_once()
        workflows[1].get_brief_details.assert_not_called()

        self.mock_format_table.assert_called_once_with(
            [
                TABLE_NAME_HEADER,
                TABLE_VERSION_ID_HEADER,
                TABLE_PUBLICATION_DATE_HEADER,
                TABLE_SUMMARY_HEADER,
            ],
            [workflows[0].get_brief_details.return_value],
            [
                TABLE_DISPLAY_NAME_MAX_COLUMN_WIDTH,
                None,
                None,
                TABLE_SUMMARY_MAX_COLUMN_WIDTH,
            ],
        )
        self.mock_click.echo.assert_called_once_with(
            self.mock_format_table.return_value
        )
        self.mock_print_json.assert_not_called()

        self.assertEqual(result.exit_code, 0)


@patch("dafni_cli.commands.get.DAFNISession")
@patch("dafni_cli.commands.get.get_workflow")
@patch("dafni_cli.commands.get.parse_workflow")
@patch("dafni_cli.commands.get.print_json")
class TestGetWorkflow(TestCase):
    """Test class to test the get workflow command"""

    def test_get_workflow(
        self, mock_print_json, mock_parse_workflow, mock_get_workflow, mock_DAFNISession
    ):
        """Tests that the 'get workflow' command works correctly (with no
        optional arguments)"""

        # SETUP
        session = MagicMock()
        mock_DAFNISession.return_value = session
        runner = CliRunner()
        workflow = MagicMock()
        mock_get_workflow.return_value = workflow
        mock_parse_workflow.return_value = workflow

        # CALL
        result = runner.invoke(get.get, ["workflow", "some_version_id"])

        # ASSERT
        mock_DAFNISession.assert_called_once()
        mock_get_workflow.assert_called_with(session, "some_version_id")
        workflow.output_details.assert_called_once()
        mock_print_json.assert_not_called()

        self.assertEqual(result.exit_code, 0)

    @patch("dafni_cli.commands.get.click")
    def test_get_workflow_when_not_found(
        self,
        mock_click,
        mock_print_json,
        mock_parse_workflow,
        mock_get_workflow,
        mock_DAFNISession,
    ):
        """Tests that the 'get workflow' command works correctly when the
        requested workflow isn't found"""

        # SETUP
        session = MagicMock()
        mock_DAFNISession.return_value = session
        runner = CliRunner()
        workflow = MagicMock()
        mock_get_workflow.side_effect = ResourceNotFoundError("Some error message")

        # CALL
        result = runner.invoke(get.get, ["workflow", "some_version_id"])

        # ASSERT
        mock_DAFNISession.assert_called_once()
        mock_get_workflow.assert_called_with(session, "some_version_id")
        mock_click.echo.assert_called_once_with(mock_get_workflow.side_effect)
        workflow.output_details.assert_not_called()
        mock_print_json.assert_not_called()

        self.assertEqual(result.exit_code, 1)

    def test_get_workflow_json(
        self, mock_print_json, mock_parse_workflow, mock_get_workflow, mock_DAFNISession
    ):
        """Tests that the 'get workflow' command works correctly (with --json)"""

        # SETUP
        session = MagicMock()
        mock_DAFNISession.return_value = session
        runner = CliRunner()
        workflow = MagicMock()
        mock_get_workflow.return_value = workflow
        mock_parse_workflow.return_value = workflow

        # CALL
        result = runner.invoke(get.get, ["workflow", "some_version_id", "--json"])

        # ASSERT
        mock_DAFNISession.assert_called_once()
        mock_get_workflow.assert_called_with(session, "some_version_id")
        workflow.output_details.assert_not_called()
        mock_print_json.assert_called_once_with(workflow)

        self.assertEqual(result.exit_code, 0)

    def test_get_workflow_version_history(
        self, mock_print_json, mock_parse_workflow, mock_get_workflow, mock_DAFNISession
    ):
        """Tests that the 'get workflow' command works correctly (with
        --version-history)"""

        # SETUP
        session = MagicMock()
        mock_DAFNISession.return_value = session
        runner = CliRunner()
        workflow = MagicMock()
        mock_get_workflow.return_value = workflow
        mock_parse_workflow.return_value = workflow

        # CALL
        result = runner.invoke(
            get.get, ["workflow", "some_version_id", "--version-history"]
        )

        # ASSERT
        mock_DAFNISession.assert_called_once()
        mock_get_workflow.assert_called_with(session, "some_version_id")
        workflow.output_version_history.assert_called_once()
        mock_print_json.assert_not_called()

        self.assertEqual(result.exit_code, 0)

    def test_get_workflow_version_history_json(
        self, mock_print_json, mock_parse_workflow, mock_get_workflow, mock_DAFNISession
    ):
        """Tests that the 'get workflow' command works correctly (with --json
        and --version-history)"""

        # SETUP
        session = MagicMock()
        mock_DAFNISession.return_value = session
        runner = CliRunner()
        workflow = MagicMock()
        version_history = MagicMock()
        mock_get_workflow.return_value = {"version_history": [version_history]}
        mock_parse_workflow.return_value = workflow

        # CALL
        result = runner.invoke(
            get.get, ["workflow", "some_version_id", "--version-history", "--json"]
        )

        # ASSERT
        mock_DAFNISession.assert_called_once()
        mock_get_workflow.assert_called_with(session, "some_version_id")
        workflow.output_version_history.assert_not_called()
        mock_print_json.assert_called_once_with(version_history)

        self.assertEqual(result.exit_code, 0)<|MERGE_RESOLUTION|>--- conflicted
+++ resolved
@@ -1,4 +1,5 @@
 from datetime import datetime
+from test.fixtures.dataset_metadata import TEST_DATASET_METADATA
 from unittest import TestCase
 from unittest.mock import MagicMock, patch
 
@@ -8,23 +9,15 @@
 from dafni_cli.commands import get
 from dafni_cli.consts import (
     DATE_INPUT_FORMAT,
-<<<<<<< HEAD
-    TABLE_DISPLAY_NAME_MAX_COLUMN_WIDTH,
-    TABLE_NAME_HEADER,
-    TABLE_PUBLICATION_DATE_HEADER,
-=======
     TABLE_ACCESS_HEADER,
     TABLE_DISPLAY_NAME_MAX_COLUMN_WIDTH,
     TABLE_NAME_HEADER,
     TABLE_PUBLICATION_DATE_HEADER,
     TABLE_STATUS_HEADER,
->>>>>>> 8624cf53
     TABLE_SUMMARY_HEADER,
     TABLE_SUMMARY_MAX_COLUMN_WIDTH,
     TABLE_VERSION_ID_HEADER,
 )
-
-from test.fixtures.dataset_metadata import TEST_DATASET_METADATA
 
 
 @patch("dafni_cli.commands.get.DAFNISession")
