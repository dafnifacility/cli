--- conflicted
+++ resolved
@@ -1091,13 +1091,8 @@
 
         # ASSERT
         mock_DAFNISession.assert_called_once()
-<<<<<<< HEAD
         mock_cli_get_workflow.assert_called_with(session, "some_version_id")
-        workflow.output_info.assert_called_once()
-=======
-        mock_get_workflow.assert_called_with(session, "some_version_id")
         workflow.output_details.assert_called_once()
->>>>>>> 4eab8ec4
         mock_print_json.assert_not_called()
 
         self.assertEqual(result.exit_code, 0)
@@ -1109,34 +1104,6 @@
         mock_cli_get_workflow,
         mock_DAFNISession,
     ):
-<<<<<<< HEAD
-=======
-        """Tests that the 'get workflow' command works correctly when the
-        requested workflow isn't found"""
-
-        # SETUP
-        session = MagicMock()
-        mock_DAFNISession.return_value = session
-        runner = CliRunner()
-        workflow = MagicMock()
-        mock_get_workflow.side_effect = ResourceNotFoundError("Some error message")
-
-        # CALL
-        result = runner.invoke(get.get, ["workflow", "some_version_id"])
-
-        # ASSERT
-        mock_DAFNISession.assert_called_once()
-        mock_get_workflow.assert_called_with(session, "some_version_id")
-        mock_click.echo.assert_called_once_with(mock_get_workflow.side_effect)
-        workflow.output_details.assert_not_called()
-        mock_print_json.assert_not_called()
-
-        self.assertEqual(result.exit_code, 1)
-
-    def test_get_workflow_json(
-        self, mock_print_json, mock_parse_workflow, mock_get_workflow, mock_DAFNISession
-    ):
->>>>>>> 4eab8ec4
         """Tests that the 'get workflow' command works correctly (with --json)"""
 
         # SETUP
@@ -1152,13 +1119,8 @@
 
         # ASSERT
         mock_DAFNISession.assert_called_once()
-<<<<<<< HEAD
         mock_cli_get_workflow.assert_called_with(session, "some_version_id")
-        workflow.output_info.assert_not_called()
-=======
-        mock_get_workflow.assert_called_with(session, "some_version_id")
         workflow.output_details.assert_not_called()
->>>>>>> 4eab8ec4
         mock_print_json.assert_called_once_with(workflow)
 
         self.assertEqual(result.exit_code, 0)
