--- conflicted
+++ resolved
@@ -107,11 +107,7 @@
             assert instance.creation_date == dt(2021, 1, 1, tzinfo=tzutc())
             assert instance.publication_date == dt(2021, 1, 2, tzinfo=tzutc())
 
-<<<<<<< HEAD
     @patch("dafni_cli.model.model.get_model")
-=======
-    @patch("dafni_cli.model.model.get_single_model_dict")
->>>>>>> 465b1795
     @patch.object(model.Model, "set_attributes_from_dict")
     class TestGetDetailsFromId:
         """
