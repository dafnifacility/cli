--- conflicted
+++ resolved
@@ -423,7 +423,6 @@
             ]
             assert mock_prose.called_once_with("description", CONSOLE_WIDTH)
 
-<<<<<<< HEAD
         @patch("dafni_cli.model.model.print_json")
         def test_output_correct_when_json_flag_true(
                 self, mock_print, mock_prose, mock_click, get_model_metadata_fixture
@@ -444,7 +443,7 @@
             mock_print.assert_called_once_with(get_model_metadata_fixture)
             mock_click.assert_not_called()
             mock_prose.assert_not_called()
-=======
+
     class TestOutputVersionDetails:
         """Test class to test the Model.output_version_details() functionality"""
 
@@ -466,5 +465,4 @@
                    TAB_SPACE + \
                    "Publication date: January 01 2020" + \
                    TAB_SPACE + \
-                   "Version message: Model version message"
->>>>>>> a8db443d
+                   "Version message: Model version message"