import tempfile
from dataclasses import dataclass
from datetime import datetime
from io import BytesIO
from pathlib import Path
from typing import List, Optional
from unittest import TestCase
from unittest.mock import MagicMock, call, patch
from zipfile import ZipFile

from dafni_cli import utils
from dafni_cli.consts import (
    DATA_FORMATS,
    DATE_OUTPUT_FORMAT,
    DATE_TIME_OUTPUT_FORMAT,
    OUTPUT_UNKNOWN_FORMAT,
    TABULATE_ARGS,
)


@patch("dafni_cli.utils.click")
class TestProsePrint(TestCase):
    """Test class to test the 'prose_print' function"""

    def test_string_shorter_than_width_prints_as_one_string(self, mock_click):
        """Test that a string shorter than the given width prints in one line"""

        # SETUP
        string = "123456"

        # CALL
        utils.prose_print(string, 10)

        # ASSERT
        mock_click.echo.assert_called_with(string)

    def test_string_without_line_breaks_or_spaces_is_split_correctly_and_printed_sequentially(
        self, mock_click
    ):
        """Test that a string longer than the given width prints in separate
        lines"""

        # SETUP
        string = "123456"

        # CALL
        utils.prose_print(string, 2)

        # ASSERT
        mock_click.echo.assert_has_calls(
            [
                call("12"),
                call("34"),
                call("56"),
            ]
        )

    def test_string_with_space_before_width_but_no_line_break_splits_at_space(
        self, mock_click
    ):
        """Test that a string longer than the given width prints in separate
        lines but split at a space in string"""

        # SETUP
        string = "12 3456"

        # CALL
        utils.prose_print(string, 4)

        # ASSERT
        mock_click.echo.assert_has_calls(
            [
                call("12"),
                call("3456"),
            ]
        )

    def test_string_with_line_break_splits_at_line_break(self, mock_click):
        """Test that a string longer than the given width prints in separate
        lines including while including a line break in string"""

        # SETUP
        string = "123456\n78"

        # CALL
        utils.prose_print(string, 4)

        # ASSERT
        mock_click.echo.assert_has_calls(
            [
                call("1234"),
                call("56"),
                call("78"),
            ]
        )


class TestFormatFileSize(TestCase):
    """Test class to test the format_file_size functionality"""

    def test_empty_string_returned_if_non_integer_or_float_value_given(self):
        """Tests that an empty string is returned if the given file size is
        an invalid type"""

        # SETUP
        values = [[12], (12, 13)]

        # CALL & ASSERT
        for file_size in values:
            self.assertEqual(utils.format_file_size(file_size), "")

    def test_file_size_processed_correctly(self):
        """Tests that the correct string is returned for various valid file
        sizes"""

        # SETUP
        values_and_results = [
            (1.0, "1.0 B"),
            (10.0, "10.0 B"),
            (100.0, "100.0 B"),
            (1e3, "1.0 KB"),
            (1e4, "10.0 KB"),
            (1e5, "100.0 KB"),
            (1e6, "1.0 MB"),
            (1e7, "10.0 MB"),
            (1e8, "100.0 MB"),
            (1e9, "1.0 GB"),
            (1e10, "10.0 GB"),
            (1e11, "100.0 GB"),
            (1e12, "1000.0 GB"),
            (1.5e3, "1.5 KB"),
            (2.7e6, "2.7 MB"),
            (3.8e9, "3.8 GB"),
            (2.743e6, "2.7 MB"),
            (3.854e9, "3.9 GB"),
        ]

        # CALL & ASSERT
        for file_size, result in values_and_results:
            self.assertEqual(utils.format_file_size(file_size), result)


@patch("dafni_cli.utils.click")
class TestArgumentConfirmation(TestCase):
    """Test class to test the argument_confirmation function"""

    def test_arguments_are_printed_correctly_without_additional_messages(
        self, mock_click
    ):
        """Tests that the arguments are printed correctly and the right calls
        are made to click"""
        # SETUP
        arguments = [
            ("arg 1", "string option"),
            ("arg 2", "12"),
            ("arg 3", "{'key': 'value'}"),
        ]
        confirmation_message = "confirmation message"

        # CALL
        utils.argument_confirmation(arguments, confirmation_message)

        # ASSERT
        self.assertEqual(
            mock_click.echo.call_args_list,
            [
                call("arg 1: string option"),
                call("arg 2: 12"),
                call("arg 3: {'key': 'value'}"),
            ],
        )
        mock_click.confirm.assert_called_once_with(confirmation_message, abort=True)

    def test_arguments_are_printed_correctly_with_additional_messages(self, mock_click):
        """Tests that the arguments are printed correctly and the right calls
        are made to click when additional messages are given"""
        # SETUP
        arguments = [
            ("arg 1", "string option"),
            ("arg 2", "12"),
            ("arg 3", "{'key': 'value'}"),
        ]
        confirmation_message = "confirmation message"
        additional_messages = ["additional message 1", "additional message 2"]

        # CALL
        utils.argument_confirmation(
            arguments, confirmation_message, additional_messages
        )

        # ASSERT
        self.assertEqual(
            mock_click.echo.call_args_list,
            [
                call("arg 1: string option"),
                call("arg 2: 12"),
                call("arg 3: {'key': 'value'}"),
                call("additional message 1"),
                call("additional message 2"),
            ],
        )
        mock_click.confirm.assert_called_once_with(confirmation_message, abort=True)

    def test_nothing_happens_when_skip_is_true(self, mock_click):
        """Tests that nothing is done when 'skip' is True"""
        # CALL
        utils.argument_confirmation(
            [
                ("arg 1", "string option"),
                ("arg 2", "12"),
                ("arg 3", "{'key': 'value'}"),
            ],
            "confirmation message",
            ["additional message 1", "additional message 2"],
            skip=True,
        )

        # ASSERT
        mock_click.echo.assert_not_called()
        mock_click.confirm.assert_not_called()


class TestWriteFilesToZip(TestCase):
    """Test class to test the write_files_to_zip function"""

    def test_given_files_written_as_zip_file_to_given_location_with_correct_contents(
        self,
    ):
        """Tests write_files_to_zip writes files as a zip to the specified location
        with the correct contents"""
        # SETUP
        with tempfile.TemporaryDirectory() as temp_dir:
            zip_path = Path(temp_dir, "test.zip")

            file_names = ["file_1.txt", "file_2.txt"]
            file_contents = [BytesIO(b"Test text 1"), BytesIO(b"Test text 2")]

            # CALL
            utils.write_files_to_zip(zip_path, file_names, file_contents)

            # ASSERT
            self.assertTrue(zip_path.exists())
            with ZipFile(zip_path, "r") as zipObj:
                self.assertEqual(zipObj.namelist(), file_names)

                for idx, name in enumerate(file_names):
                    with zipObj.open(name, "r") as zip_file:
                        self.assertEqual(zip_file.read(), file_contents[idx].getvalue())


@patch("dafni_cli.utils.click")
@patch("dafni_cli.utils.json")
class TestPrintJSON(TestCase):
    """Test class to test the print_json function"""

    def test_print_json(self, mock_json, mock_click):
        """Tests print_json functions as expected"""
        # SETUP
        data = {"some": "test", "data": {"hello": 30}}

        # CALL
        utils.print_json(data)

        # ASSERT
        mock_json.dumps.assert_called_once_with(data, indent=2, sort_keys=True)
        mock_click.echo.assert_called_once_with(mock_json.dumps.return_value)


class TestDataclassFromDict(TestCase):
    """Test class to test the dataclass_from_dict function"""

    @dataclass
    class TestDataclass:
        name: str
        number: int
        list_of_values: List[str]
        optional: Optional[str] = None

    def test_dataclass_from_dict(self):
        """Tests dataclass_from_dict functions as expected"""

        # SETUP
        data = {
            "name": "test",
            "number": 10,
            "list_of_values": ["value1", "value2"],
            "optional": "some value",
        }

        # CALL
        result = utils.dataclass_from_dict(self.TestDataclass, data)

        # ASSERT
        self.assertEqual(result.name, data["name"])
        self.assertEqual(result.number, data["number"])
        self.assertEqual(result.list_of_values, data["list_of_values"])
        self.assertEqual(result.optional, data["optional"])

    def test_dataclass_from_dict_with_missing_default(self):
        """Tests dataclass_from_dict functions as expected when a value with
        a default is missing"""

        # SETUP
        data = {"name": "test", "number": 10, "list_of_values": ["value1", "value2"]}

        # CALL
        result = utils.dataclass_from_dict(self.TestDataclass, data)

        # ASSERT
        self.assertEqual(result.name, data["name"])
        self.assertEqual(result.number, data["number"])
        self.assertEqual(result.list_of_values, data["list_of_values"])
        self.assertEqual(result.optional, None)

    def test_dataclass_from_dict_raises_type_error(self):
        """Tests dataclass_from_dict raises a type error when a value is
        missing"""

        # SETUP
        data = {"number": 10}

        # CALL & ASSERT
        with self.assertRaises(TypeError):
            utils.dataclass_from_dict(self.TestDataclass, data)


@patch("dafni_cli.utils.tabulate")
class TestFormatTable(TestCase):
    """Test class to test the format_table function"""

    def test_format_table_with_no_max_widths(self, mock_tabulate):
        """Tests that tabulate is called correctly when there are no max
        column widths specified"""
        # SETUP
        headers = ["Header 1", "Header 2"]
        rows = [
            ["Row 1 Header 1", "Row 1 Header 2"],
            ["Row 2 Header 1", "Row 2 Header 2"],
        ]

        # CALL
        result = utils.format_table(headers, rows)

        # ASSERT
        mock_tabulate.assert_called_once_with(rows, headers, **TABULATE_ARGS)
        self.assertEqual(mock_tabulate.return_value, result)

    def test_format_table_with_one_max_column_width_without_wrapping(
        self, mock_tabulate
    ):
        """Tests that tabulate is called correctly when there is one column
        with a maximum width but it is not exceeded"""
        # SETUP
        headers = ["Header 1", "Header 2"]
        rows = [
            ["Row 1 Header 1", "Row 1 Header 2"],
            ["Row 2 Header 1", "Row 2 Header 2"],
        ]
        max_column_widths = [None, 40]

        # CALL
        result = utils.format_table(headers, rows, max_column_widths)

        # ASSERT
        mock_tabulate.assert_called_once_with(rows, headers, **TABULATE_ARGS)
        self.assertEqual(mock_tabulate.return_value, result)

    def test_format_table_with_one_max_column_width_with_wrapping(self, mock_tabulate):
        """Tests that tabulate is called correctly when there is one column
        with a maximum width and it is exceeded by a value"""
        # SETUP
        headers = ["Header 1", "Header 2"]
        rows = [
            ["Row 1 Header 1", "Row 1 Header 2"],
            ["Row 2 Header 1", "Row 2 Header 2"],
        ]
        max_column_widths = [None, 10]

        # CALL
        result = utils.format_table(headers, rows, max_column_widths)

        # ASSERT
        mock_tabulate.assert_called_once_with(
            [
                ["Row 1 Header 1", "Row 1\nHeader 2"],
                ["Row 2 Header 1", "Row 2\nHeader 2"],
            ],
            headers,
            **TABULATE_ARGS
        )
        self.assertEqual(mock_tabulate.return_value, result)

    def test_format_table_with_column_width_without_wrapping(self, mock_tabulate):
        """Tests that tabulate is called correctly when all columns have
        a maximum width but it is not exceeded"""
        # SETUP
        headers = ["Header 1", "Header 2"]
        rows = [
            ["Row 1 Header 1", "Row 1 Header 2"],
            ["Row 2 Header 1", "Row 2 Header 2"],
        ]
        max_column_widths = [40, 40]

        # CALL
        result = utils.format_table(headers, rows, max_column_widths)

        # ASSERT
        mock_tabulate.assert_called_once_with(rows, headers, **TABULATE_ARGS)
        self.assertEqual(mock_tabulate.return_value, result)

    def test_format_table_with_column_width_with_wrapping(self, mock_tabulate):
        """Tests that tabulate is called correctly when all columns have
        a maximum width and it is exceeded by a value"""
        # SETUP
        headers = ["Header 1", "Header 2"]
        rows = [
            ["Row 1 Header 1", "Row 1 Header 2"],
            ["Row 2 Header 1", "Row 2 Header 2"],
        ]
        max_column_widths = [10, 10]

        # CALL
        result = utils.format_table(headers, rows, max_column_widths)

        # ASSERT
        mock_tabulate.assert_called_once_with(
            [
                ["Row 1\nHeader 1", "Row 1\nHeader 2"],
                ["Row 2\nHeader 1", "Row 2\nHeader 2"],
            ],
            headers,
            **TABULATE_ARGS
        )
        self.assertEqual(mock_tabulate.return_value, result)


class TestFormatDatetime(TestCase):
    """Test class to test the format_datetime function"""

    def test_formats_correctly_when_include_time_false(self):
        """Tests the expected string is returned when include_time is False"""
        # SETUP
        test_value = datetime(2021, 3, 16, 9, 27, 21)

        # CALL
        result = utils.format_datetime(test_value, include_time=False)

        # ASSERT
        self.assertEqual(result, test_value.strftime(DATE_OUTPUT_FORMAT))

    def test_formats_correctly_when_include_time_true(self):
        """Tests the expected string is returned when include_time is True"""
        # SETUP
        test_value = datetime(2021, 3, 16, 9, 27, 21)

        # CALL
        result = utils.format_datetime(test_value, include_time=True)

        # ASSERT
        self.assertEqual(result, test_value.strftime(DATE_TIME_OUTPUT_FORMAT))

    def test_returns_none_when_value_none_and_include_time_false(self):
        """Tests the expected string is returned when include_time is False
        and the given datetime value is None"""
        # SETUP
        test_value = None

        # CALL
        result = utils.format_datetime(test_value, include_time=False)

        # ASSERT
        self.assertEqual(result, "N/A")

    def test_returns_none_when_value_none_and_include_time_true(self):
        """Tests the expected string is returned when include_time is True
        and the given datetime value is None"""
        # SETUP
        test_value = None

        # CALL
        result = utils.format_datetime(test_value, include_time=True)

        # ASSERT
        self.assertEqual(result, "N/A")


class TestIsValidURL(TestCase):
    """Test class to test the is_valid_url function"""

    def test_valid_url_returns_true(self):
        """Tests that a valid URL returns True"""
        self.assertTrue(utils.is_valid_url("https://www.somewebsite.com/"))

    def test_invalid_url_returns_false(self):
        """Tests that an invalid URL returns False"""
        self.assertFalse(utils.is_valid_url("some text"))
        self.assertFalse(utils.is_valid_url(""))

    @patch("dafni_cli.utils.urlparse")
    def test_valid_url_returns_false_on_value_error(self, mock_urlparse):
        """Tests that False is returned when a ValueError occurs"""
        mock_urlparse.side_effect = ValueError
        self.assertFalse(utils.is_valid_url("https://www.somewebsite.com/"))


class TestIsValidEmailAddress(TestCase):
    """Test class to test the is_valid_email_address function"""

    def test_valid_email_returns_true(self):
        """Tests that a valid email address returns True"""
        self.assertTrue(utils.is_valid_email_address("test@example.com"))

    def test_invalid_email_returns_false(self):
        """Tests that an invalid email address returns False"""
        self.assertFalse(utils.is_valid_email_address(""))
        self.assertFalse(utils.is_valid_email_address("some text"))
        self.assertFalse(utils.is_valid_email_address("test@example"))


class TestFormatDataFormat(TestCase):
    """Test class to test the format_data_format function"""

    def test_formats_correctly(self):
        """Tests that passing a valid format returns the correct value"""

        for key in DATA_FORMATS.keys():
            result = utils.format_data_format(key)
            self.assertEqual(result, DATA_FORMATS[key])

    def test_formats_invalid_values_correctly(self):
        """Tests that passing an invalid format returns the correct value"""
        self.assertEqual(
            utils.format_data_format("invalid/format"), OUTPUT_UNKNOWN_FORMAT
        )

    def test_formats_none_correctly(self):
        """Tests that passing None returns the correct value"""
        self.assertEqual(utils.format_data_format(None), OUTPUT_UNKNOWN_FORMAT)


class TestConstructValidationErrorsFromDict(TestCase):
    """Test class to test the construct_validation_errors_from_dict function"""

    def test_formats_correctly(self):
        """Tests construct_validation_errors_from_dict works correctly"""

        dictionary = {
            "metadata": {
                "description": ["This field is required"],
                "nested": {"error": "test"},
            },
            "more_errors": {"hello": "world"},
        }

        result = utils.construct_validation_errors_from_dict(dictionary)

        self.assertEqual(
            result,
            [
                "Error: ( metadata -> description ) - This field is required",
                "Error: ( metadata -> nested -> error ) - test",
                "Error: ( more_errors -> hello ) - world",
            ],
        )


@patch("dafni_cli.utils.click")
class TestOptionalEcho(TestCase):
    """Test class to test the optional_echo function"""

    def test_outputs_when_passed_false(self, mock_click):
        """Tests optional_echo calls click.echo when passed a value of False"""
        # SETUP
        message = MagicMock()

        # CALL
        utils.optional_echo(message, False)

        # ASSERT
        mock_click.echo.assert_called_once_with(message)

    def test_does_not_output_when_passed_true(self, mock_click):
        """Tests optional_echo calls click.echo when passed a value of True"""
        # SETUP
        message = MagicMock()

        # CALL
        utils.optional_echo(message, True)

        # ASSERT
        mock_click.echo.assert_not_called()


<<<<<<< HEAD
class TestIsValidDefinitionFile(TestCase):
    def test_true_returned_if_correct_definition_file_type(self):
        valid_file_types = ("yml", "yaml", "json")
        for n in valid_file_types:
            # SETUP
            file_name = Path("path/to/definition." + n)
            # CALL
            result = utils.is_valid_definition_file(file_name)
            # ASSERT
            self.assertTrue(result)

    def test_false_returned_if_incorrect_definition_file_type(self):
        # SETUP
        file_name = Path("path/to/definition.txt")

        # CALL
        result = utils.is_valid_definition_file(file_name)
=======
class TestIsValidImageFile(TestCase):
    """Test class to test the is_valid_image_file function"""

    def test_true_returned_if_correct_file_type_is_given(self):
        """Tests is_valid_image_file returns true when passed a correct file type"""
        # SETUP
        file_names = [Path("path/to/image.tar"), Path("path/to/image.tar.gz")]

        for file_name in file_names:
            # CALL
            result = utils.is_valid_image_file(file_name)

            # ASSERT
            self.assertTrue(result)

    def test_false_returned_if_incorrect_file_type_is_given(self):
        """Tests is_valid_image_file returns false when passed an incorrect file type"""
        # SETUP
        file_name = Path("path/to/image.txt")

        # CALL
        result = utils.is_valid_image_file(file_name)
>>>>>>> 1bdd1634

        # ASSERT
        self.assertFalse(result)

<<<<<<< HEAD
    def test_none_returned_if_no_definition_file_type_given(self):
        # SETUP
        file_name = Path("path/to/defintion")

        # CALL
        result = utils.is_valid_definition_file(file_name)
=======
    def test_false_returned_if_path_given_without_file_type(self):
        """Tests is_valid_image_file returns false when passed a file path without a file type"""
        # SETUP
        file_name = Path("path/to/image")

        # CALL
        result = utils.is_valid_image_file(file_name)
>>>>>>> 1bdd1634

        # ASSERT
        self.assertFalse(result)<|MERGE_RESOLUTION|>--- conflicted
+++ resolved
@@ -589,9 +589,7 @@
 
         # ASSERT
         mock_click.echo.assert_not_called()
-
-
-<<<<<<< HEAD
+        
 class TestIsValidDefinitionFile(TestCase):
     def test_true_returned_if_correct_definition_file_type(self):
         valid_file_types = ("yml", "yaml", "json")
@@ -609,7 +607,20 @@
 
         # CALL
         result = utils.is_valid_definition_file(file_name)
-=======
+        
+        # ASSERT
+        self.assertFalse(result)
+        
+    def test_none_returned_if_no_definition_file_type_given(self):
+        # SETUP
+        file_name = Path("path/to/defintion")
+
+        # CALL
+        result = utils.is_valid_definition_file(file_name)
+        
+        # ASSERT
+        self.assertFalse(result)
+        
 class TestIsValidImageFile(TestCase):
     """Test class to test the is_valid_image_file function"""
 
@@ -632,19 +643,11 @@
 
         # CALL
         result = utils.is_valid_image_file(file_name)
->>>>>>> 1bdd1634
 
         # ASSERT
         self.assertFalse(result)
 
-<<<<<<< HEAD
-    def test_none_returned_if_no_definition_file_type_given(self):
-        # SETUP
-        file_name = Path("path/to/defintion")
-
-        # CALL
-        result = utils.is_valid_definition_file(file_name)
-=======
+
     def test_false_returned_if_path_given_without_file_type(self):
         """Tests is_valid_image_file returns false when passed a file path without a file type"""
         # SETUP
@@ -652,7 +655,6 @@
 
         # CALL
         result = utils.is_valid_image_file(file_name)
->>>>>>> 1bdd1634
 
         # ASSERT
         self.assertFalse(result)