<<<<<<< HEAD
import os
=======
>>>>>>> 37f86a64
import tempfile
from dataclasses import dataclass
from io import BytesIO
from pathlib import Path
from typing import List, Optional
from unittest import TestCase
from unittest.mock import call, patch
from zipfile import ZipFile

from dafni_cli import utils
from dafni_cli.consts import TABULATE_ARGS


@patch("dafni_cli.utils.click")
class TestProsePrint(TestCase):
    """Test class to test the 'prose_print' function"""

    def test_string_shorter_than_width_prints_as_one_string(self, mock_click):
        """Test that a string shorter than the given width prints in one line"""

        # SETUP
        string = "123456"

        # CALL
        utils.prose_print(string, 10)

        # ASSERT
        mock_click.echo.assert_called_with(string)

    def test_string_without_line_breaks_or_spaces_is_split_correctly_and_printed_sequentially(
        self, mock_click
    ):
        """Test that a string longer than the given width prints in separate
        lines"""

        # SETUP
        string = "123456"

        # CALL
        utils.prose_print(string, 2)

        # ASSERT
        mock_click.echo.assert_has_calls(
            [
                call("12"),
                call("34"),
                call("56"),
            ]
        )

    def test_string_with_space_before_width_but_no_line_break_splits_at_space(
        self, mock_click
    ):
        """Test that a string longer than the given width prints in separate
        lines but split at a space in string"""

        # SETUP
        string = "12 3456"

        # CALL
        utils.prose_print(string, 4)

        # ASSERT
        mock_click.echo.assert_has_calls(
            [
                call("12"),
                call("3456"),
            ]
        )

    def test_string_with_line_break_splits_at_line_break(self, mock_click):
        """Test that a string longer than the given width prints in separate
        lines including while including a line break in string"""

        # SETUP
        string = "123456\n78"

        # CALL
        utils.prose_print(string, 4)

        # ASSERT
        mock_click.echo.assert_has_calls(
            [
                call("1234"),
                call("56"),
                call("78"),
            ]
        )


class TestOptionalColumn(TestCase):
    """Test class to test the 'optional_column' function"""

    def test_formatted_correctly_with_default_alignment(self):
        """Tests that if the given value is not None it is returned as a
        string with the correct number of spaces added"""

        # SETUP
        column_width = 10

        values_and_results = [
            ("value", "value     "),
            (1, "1         "),
            (1.0, "1.0       "),
            ({"sub_key": "value"}, "{'sub_key': 'value'}"),
            ({}, "{}        "),
            ([], "[]        "),
            ([1, 2], "[1, 2]    "),
            (True, "True      "),
        ]

        # CALL & ASSERT
        for value, result in values_and_results:
            self.assertEqual(utils.optional_column(value, column_width), result)

    def test_formatted_correctly_with_given_alignment(self):
        """Tests that if the given value is not None it is returned as a
        string with the correct number of spaces added using the given
        alignment"""

        # SETUP
        column_width = 10
        alignment = ">"

        values_and_results = [
            ("value", "     value"),
            (1, "         1"),
            (1.0, "       1.0"),
            ({"sub_key": "value"}, "{'sub_key': 'value'}"),
            ({}, "        {}"),
            ([], "        []"),
            ([1, 2], "    [1, 2]"),
            (True, "      True"),
        ]

        # CALL & ASSERT
        for value, result in values_and_results:
            self.assertEqual(
                utils.optional_column(value, column_width, alignment), result
            )

    def test_formatted_correctly_with_no_specified_column_width(self):
        """Tests that if the given value is not None it is returned as a
        string with no spaces added when the column_width isn't specified"""

        # SETUP
        values_and_results = [
            ("value", "value"),
            (1, "1"),
            (1.0, "1.0"),
            ({"sub_key": "value"}, "{'sub_key': 'value'}"),
            ({}, "{}"),
            ([], "[]"),
            ([1, 2], "[1, 2]"),
            (True, "True"),
        ]

        # CALL & ASSERT
        for value, result in values_and_results:
            self.assertEqual(utils.optional_column(value), result)

    def test_spaces_returned_when_value_is_none(self):
        """Tests that if the given value is None a string of spaces with the
        given width is returned"""

        # CALL
        result = utils.optional_column(None, 8)

        # ASSERT
        self.assertEqual(result, "        ")

    def test_spaces_returned_when_value_is_none_and_no_width_specified(self):
        """Tests that if the given value is None and the column_width isn't
        assigned then an empty string is returned"""

        # CALL
        result = utils.optional_column(None)

        # ASSERT
        self.assertEqual(result, "")

    def test_value_error_raised_when_width_negative(self):
        """Tests that if the column width is negative a ValueError is raised"""

        # CALL
        with self.assertRaises(ValueError) as err:
            utils.optional_column("", -1)

        # ASSERT
        self.assertEqual(
            str(err.exception), "Column width for optional column must be non-negative"
        )

    def test_value_error_raised_when_width_negative_and_value_none(self):
        """Tests that if the column width is negative and the value is None
        a ValueError is raised"""

        # CALL
        with self.assertRaises(ValueError) as err:
            utils.optional_column(None, -1)

        # ASSERT
        self.assertEqual(
            str(err.exception), "Column width for optional column must be non-negative"
        )


class TestProcessDateFilter(TestCase):
    """Test class to test the process_date_filter function"""

    def test_valid_date_strings_are_formatted_correctly(self):
        """Tests that valid date strings are formatted correctly"""

        # SETUP
        values_and_results = [
            ("1/2/2003", "2003-02-01T00:00:00"),
            ("10/2/2003", "2003-02-10T00:00:00"),
            ("10/12/2003", "2003-12-10T00:00:00"),
        ]

        # CALL & ASSERT
        for value, result in values_and_results:
            self.assertEqual(result, utils.process_date_filter(value))

    def test_value_error_raised_if_given_invalid_date(self):
        """Tests that invalid date strings raise ValueError's"""

        # SETUP
        values = ["1/1/21", "1/13/2021", "32/2/2021"]

        # CALL & ASSERT
        for value in values:
            with self.assertRaises(ValueError):
                utils.process_date_filter(value)


class TestProcessFileSize(TestCase):
    """Test class to test the process_file_size functionality"""

    def test_empty_string_returned_if_non_integer_or_float_value_given(self):
        """Tests that an empty string is returned if the given file size is
        an invalid type"""

        # SETUP
        values = [[12], (12, 13)]

        # CALL & ASSERT
        for file_size in values:
            self.assertEqual(utils.process_file_size(file_size), "")

    def test_file_size_processed_correctly(self):
        """Tests that the correct string is returned for various valid file
        sizes"""

        # SETUP
        values_and_results = [
            (1.0, "1.0 B"),
            (10.0, "10.0 B"),
            (100.0, "100.0 B"),
            (1e3, "1.0 KB"),
            (1e4, "10.0 KB"),
            (1e5, "100.0 KB"),
            (1e6, "1.0 MB"),
            (1e7, "10.0 MB"),
            (1e8, "100.0 MB"),
            (1e9, "1.0 GB"),
            (1e10, "10.0 GB"),
            (1e11, "100.0 GB"),
            (1e12, "1000.0 GB"),
            (1.5e3, "1.5 KB"),
            (2.7e6, "2.7 MB"),
            (3.8e9, "3.8 GB"),
            (2.743e6, "2.7 MB"),
            (3.854e9, "3.9 GB"),
        ]

        # CALL & ASSERT
        for file_size, result in values_and_results:
            self.assertEqual(utils.process_file_size(file_size), result)


@patch("dafni_cli.utils.click")
class TestArgumentConfirmation(TestCase):
    """Test class to test the argument_confirmation function"""

    def test_arguments_are_printed_correctly_without_additional_messages(
        self, mock_click
    ):
        """Tests that the arguments are printed correctly and the right calls
        are made to click"""
        # SETUP
        argument_names = ["arg 1", "arg 2", "arg 3"]
        arguments = ["string option", "12", "{'key': 'value'}"]
        confirmation_message = "confirmation message"

        # CALL
        utils.argument_confirmation(argument_names, arguments, confirmation_message)

        # ASSERT
        self.assertEqual(
            mock_click.echo.call_args_list,
            [
                call("arg 1: string option"),
                call("arg 2: 12"),
                call("arg 3: {'key': 'value'}"),
            ],
        )
        mock_click.confirm.assert_called_once_with(confirmation_message, abort=True)

    def test_arguments_are_printed_correctly_with_additional_messages(self, mock_click):
        """Tests that the arguments are printed correctly and the right calls
        are made to click when additional messages are given"""
        # SETUP
        argument_names = ["arg 1", "arg 2", "arg 3"]
        arguments = ["string option", "12", "{'key': 'value'}"]
        confirmation_message = "confirmation message"
        additional_messages = ["additional message 1", "additional message 2"]

        # CALL
        utils.argument_confirmation(
            argument_names, arguments, confirmation_message, additional_messages
        )

        # ASSERT
        self.assertEqual(
            mock_click.echo.call_args_list,
            [
                call("arg 1: string option"),
                call("arg 2: 12"),
                call("arg 3: {'key': 'value'}"),
                call("additional message 1"),
                call("additional message 2"),
            ],
        )
        mock_click.confirm.assert_called_once_with(confirmation_message, abort=True)


class TestWriteFilesToZip(TestCase):
    """Test class to test the write_files_to_zip function"""

    def test_given_files_written_as_zip_file_to_given_location_with_correct_contents(
        self,
    ):
        """Tests write_files_to_zip writes files as a zip to the specified location
        with the correct contents"""
        # SETUP
        with tempfile.TemporaryDirectory() as temp_dir:
            zip_path = Path(temp_dir, "test.zip")

            file_names = ["file_1.txt", "file_2.txt"]
            file_contents = [BytesIO(b"Test text 1"), BytesIO(b"Test text 2")]

            # CALL
            utils.write_files_to_zip(zip_path, file_names, file_contents)

            # ASSERT
            self.assertTrue(zip_path.exists())
            with ZipFile(zip_path, "r") as zipObj:
                self.assertEqual(zipObj.namelist(), file_names)

                for idx, name in enumerate(file_names):
                    with zipObj.open(name, "r") as zip_file:
                        self.assertEqual(zip_file.read(), file_contents[idx].getvalue())


@patch("dafni_cli.utils.click")
@patch("dafni_cli.utils.json")
class TestPrintJSON(TestCase):
    """Test class to test the print_json function"""

    def test_print_json(self, mock_json, mock_click):
        """Tests print_json functions as expected"""
        # SETUP
        data = {"some": "test", "data": {"hello": 30}}

        # CALL
        utils.print_json(data)

        # ASSERT
        mock_json.dumps.assert_called_once_with(data, indent=2, sort_keys=True)
        mock_click.echo.assert_called_once_with(mock_json.dumps.return_value)


class TestDataclassFromDict(TestCase):
    """Test class to test the dataclass_from_dict function"""

    @dataclass
    class TestDataclass:
        name: str
        number: int
        list_of_values: List[str]
        optional: Optional[str] = None

    def test_dataclass_from_dict(self):
        """Tests dataclass_from_dict functions as expected"""

        # SETUP
        data = {
            "name": "test",
            "number": 10,
            "list_of_values": ["value1", "value2"],
            "optional": "some value",
        }

        # CALL
        result = utils.dataclass_from_dict(self.TestDataclass, data)

        # ASSERT
        self.assertEqual(result.name, data["name"])
        self.assertEqual(result.number, data["number"])
        self.assertEqual(result.list_of_values, data["list_of_values"])
        self.assertEqual(result.optional, data["optional"])

    def test_dataclass_from_dict_with_missing_default(self):
        """Tests dataclass_from_dict functions as expected when a value with
        a default is missing"""

        # SETUP
        data = {"name": "test", "number": 10, "list_of_values": ["value1", "value2"]}

        # CALL
        result = utils.dataclass_from_dict(self.TestDataclass, data)

        # ASSERT
        self.assertEqual(result.name, data["name"])
        self.assertEqual(result.number, data["number"])
        self.assertEqual(result.list_of_values, data["list_of_values"])
        self.assertEqual(result.optional, None)

    def test_dataclass_from_dict_raises_type_error(self):
        """Tests dataclass_from_dict raises a type error when a value is
        missing"""

        # SETUP
        data = {"number": 10}

        # CALL & ASSERT
        with self.assertRaises(TypeError):
            utils.dataclass_from_dict(self.TestDataclass, data)


@patch("dafni_cli.utils.tabulate")
class TestFormatTable(TestCase):
    """Test class to test the format_table function"""

    def test_format_table_with_no_max_widths(self, mock_tabulate):
        """Tests that tabulate is called correctly when there are no max
        column widths specified"""
        # SETUP
        headers = ["Header 1", "Header 2"]
        rows = [
            ["Row 1 Header 1", "Row 1 Header 2"],
            ["Row 2 Header 1", "Row 2 Header 2"],
        ]

        # CALL
        result = utils.format_table(headers, rows)

        # ASSERT
        mock_tabulate.assert_called_once_with(rows, headers, **TABULATE_ARGS)
        self.assertEqual(mock_tabulate.return_value, result)

    def test_format_table_with_one_max_column_width_without_wrapping(
        self, mock_tabulate
    ):
        """Tests that tabulate is called correctly when there is one column
        with a maximum width but it is not exceeded"""
        # SETUP
        headers = ["Header 1", "Header 2"]
        rows = [
            ["Row 1 Header 1", "Row 1 Header 2"],
            ["Row 2 Header 1", "Row 2 Header 2"],
        ]
        max_column_widths = [None, 40]

        # CALL
        result = utils.format_table(headers, rows, max_column_widths)

        # ASSERT
        mock_tabulate.assert_called_once_with(rows, headers, **TABULATE_ARGS)
        self.assertEqual(mock_tabulate.return_value, result)

    def test_format_table_with_one_max_column_width_with_wrapping(self, mock_tabulate):
        """Tests that tabulate is called correctly when there is one column
        with a maximum width and it is exceeded by a value"""
        # SETUP
        headers = ["Header 1", "Header 2"]
        rows = [
            ["Row 1 Header 1", "Row 1 Header 2"],
            ["Row 2 Header 1", "Row 2 Header 2"],
        ]
        max_column_widths = [None, 10]

        # CALL
        result = utils.format_table(headers, rows, max_column_widths)

        # ASSERT
        mock_tabulate.assert_called_once_with(
            [
                ["Row 1 Header 1", "Row 1\nHeader 2"],
                ["Row 2 Header 1", "Row 2\nHeader 2"],
            ],
            headers,
            **TABULATE_ARGS
        )
        self.assertEqual(mock_tabulate.return_value, result)

    def test_format_table_with_column_width_without_wrapping(self, mock_tabulate):
        """Tests that tabulate is called correctly when all columns have
        a maximum width but it is not exceeded"""
        # SETUP
        headers = ["Header 1", "Header 2"]
        rows = [
            ["Row 1 Header 1", "Row 1 Header 2"],
            ["Row 2 Header 1", "Row 2 Header 2"],
        ]
        max_column_widths = [40, 40]

        # CALL
        result = utils.format_table(headers, rows, max_column_widths)

        # ASSERT
        mock_tabulate.assert_called_once_with(rows, headers, **TABULATE_ARGS)
        self.assertEqual(mock_tabulate.return_value, result)

    def test_format_table_with_column_width_with_wrapping(self, mock_tabulate):
        """Tests that tabulate is called correctly when all columns have
        a maximum width and it is exceeded by a value"""
        # SETUP
        headers = ["Header 1", "Header 2"]
        rows = [
            ["Row 1 Header 1", "Row 1 Header 2"],
            ["Row 2 Header 1", "Row 2 Header 2"],
        ]
        max_column_widths = [10, 10]

        # CALL
        result = utils.format_table(headers, rows, max_column_widths)

        # ASSERT
        mock_tabulate.assert_called_once_with(
            [
                ["Row 1\nHeader 1", "Row 1\nHeader 2"],
                ["Row 2\nHeader 1", "Row 2\nHeader 2"],
            ],
            headers,
            **TABULATE_ARGS
        )
        self.assertEqual(mock_tabulate.return_value, result)<|MERGE_RESOLUTION|>--- conflicted
+++ resolved
@@ -1,7 +1,3 @@
-<<<<<<< HEAD
-import os
-=======
->>>>>>> 37f86a64
 import tempfile
 from dataclasses import dataclass
 from io import BytesIO
