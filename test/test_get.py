import pytest
from mock import patch, call
from click.testing import CliRunner

from dafni_cli import get, model
from dafni_cli.datasets import dataset
from test.fixtures.jwt_fixtures import processed_jwt_fixture
from test.fixtures.model_fixtures import get_models_list_fixture
<<<<<<< HEAD
from test.fixtures.dataset_fixtures import get_dataset_list_fixture
=======
from test.fixtures.model_fixtures import get_model_metadata_fixture
>>>>>>> 4af4a167


class TestGet:
    """test class to test the get() command functionality"""

    @patch("dafni_cli.get.get_models_dicts")
    @patch("dafni_cli.get.check_for_jwt_file")
    class TestInit:
        """Test class to test the get() group processing of the
        JWT
        """

        def test_jwt_retrieved_and_set_on_context(
            self, mock_jwt, mock_models, processed_jwt_fixture
        ):
            # SETUP
            mock_models.return_value = []
            mock_jwt.return_value = processed_jwt_fixture, False
            runner = CliRunner()
            ctx = {}

            # CALL
            result = runner.invoke(get.get, ["models"], obj=ctx)

            # ASSERT
            mock_jwt.assert_called_once()

            assert ctx["jwt"] == processed_jwt_fixture["jwt"]

            assert result.exit_code == 0

    @patch.object(model.Model, "filter_by_date")
    @patch.object(model.Model, "output_model_details")
    @patch("dafni_cli.get.get_models_dicts")
    @patch("dafni_cli.get.check_for_jwt_file")
    class TestModels:
        """Test class to test the get.models command"""

        @patch("dafni_cli.get.process_response_to_class_list")
        def test_get_models_dict_called_with_jwt_from_context(
            self,
            mock_list,
            mock_jwt,
            mock_get,
            mock_output,
            mock_filter,
            processed_jwt_fixture,
            get_models_list_fixture,
        ):
            # SETUP
            # setup get group command
            mock_jwt.return_value = processed_jwt_fixture, False
            # setup get_models_dicts call
            models = get_models_list_fixture
            mock_get.return_value = models
            # setup create_model_list call
            mock_list.return_value = []
            # Setup click
            runner = CliRunner()

            # CALL
            result = runner.invoke(get.get, ["models"])

            # ASSERT
            mock_get.assert_called_once_with(processed_jwt_fixture["jwt"])
            mock_list.assert_called_once_with(models, model.Model)

            assert result.exit_code == 0

        def test_output_model_details_called_on_all_models_if_no_option_given(
            self,
            mock_jwt,
            mock_get,
            mock_output,
            mock_filter,
            processed_jwt_fixture,
            get_models_list_fixture,
        ):
            # SETUP
            # setup get group command
            mock_jwt.return_value = processed_jwt_fixture, False
            # setup get_models_dicts call
            models = get_models_list_fixture
            mock_get.return_value = models
            # Setup click
            runner = CliRunner()

            # CALL
            result = runner.invoke(get.get, ["models"])

            # ASSERT
            assert mock_output.call_count == len(models)
            mock_filter.assert_not_called()

            assert result.exit_code == 0

        @pytest.mark.parametrize(
            "option, value",
            [("--creation-date", "creation"), ("--publication-date", "publication")],
        )
        def test_output_model_details_called_on_no_models_if_filter_options_return_no_models(
            self,
            mock_jwt,
            mock_get,
            mock_output,
            mock_filter,
            option,
            value,
            processed_jwt_fixture,
            get_models_list_fixture,
        ):
            # SETUP
            date = "01/02/2021"
            # setup get group command
            mock_jwt.return_value = processed_jwt_fixture, False
            # setup get_models_dicts call
            models = get_models_list_fixture
            mock_get.return_value = models
            # setup filter_by_date return so that no models are displayed
            mock_filter.return_value = False
            # Setup click
            runner = CliRunner()

            # CALL
            result = runner.invoke(get.get, ["models", option, date])

            # ASSERT
            assert mock_output.call_count == 0
            assert mock_filter.call_args_list == [call(value, date), call(value, date)]
            assert result.exit_code == 0

        @pytest.mark.parametrize(
            "option, value",
            [("--creation-date", "creation"), ("--publication-date", "publication")],
        )
        def test_output_model_details_called_on_a_model_if_filter_options_return_models(
            self,
            mock_jwt,
            mock_get,
            mock_output,
            mock_filter,
            option,
            value,
            processed_jwt_fixture,
            get_models_list_fixture,
        ):
            # SETUP
            date = "01/02/2021"
            # setup get group command
            mock_jwt.return_value = processed_jwt_fixture, False
            # setup get_models_dicts call
            models = get_models_list_fixture
            mock_get.return_value = models
            # setup filter_by_date return so that the second model is displayed
            mock_filter.side_effect = False, True
            # Setup click
            runner = CliRunner()

            # CALL
            result = runner.invoke(get.get, ["models", option, date])

            # ASSERT
            assert mock_output.call_count == 1
            assert mock_filter.call_args_list == [call(value, date), call(value, date)]
            assert result.exit_code == 0

<<<<<<< HEAD
    @patch.object(dataset.Dataset, "output_dataset_details")
    @patch("dafni_cli.get.get_all_datasets")
    @patch("dafni_cli.get.check_for_jwt_file")
    class TestDatasets:
        """Test class to test the get group datasets command"""

        @patch("dafni_cli.get.process_response_to_class_list")
        def test_get_all_datasets_called_with_jwt_from_context(
            self,
            mock_create,
            mock_jwt,
            mock_get,
            mock_output,
            processed_jwt_fixture,
            get_dataset_list_fixture,
        ):
            # SETUP
            # setup get group command
            mock_jwt.return_value = processed_jwt_fixture, False
            # setup get_all_datasets call
            response = get_dataset_list_fixture
            mock_get.return_value = response
            # setup process_response_to_class_list
            mock_create.return_value = []
=======
    @patch.object(model.Model, "get_details_from_id")
    @patch.object(model.Model, "get_metadata")
    @patch.object(model.Model, "output_model_metadata")
    @patch("dafni_cli.model.get_model_metadata_dict")
    @patch("dafni_cli.model.get_single_model_dict")
    @patch("dafni_cli.get.check_for_jwt_file")
    class TestModel:
        """Test class to test the get.models command"""

        def test_model_methods_each_called_once_when_one_version_id_given(
            self,
            mock_jwt,
            mock_get,
            mock_set_metadata,
            mock_output,
            mock_get_metadata,
            mock_details,
            processed_jwt_fixture,
            get_models_list_fixture,
            get_model_metadata_fixture,
        ):
            # SETUP
            # setup get jwt
            mock_jwt.return_value = processed_jwt_fixture, False
            # setup retrieving
            mock_get.return_value = get_models_list_fixture[0]
            version_id = get_models_list_fixture[0]["id"]
            # setup setting metadata
            mock_set_metadata.return_value = get_model_metadata_fixture
>>>>>>> 4af4a167
            # Setup click
            runner = CliRunner()

            # CALL
<<<<<<< HEAD
            result = runner.invoke(get.get, ["datasets"])

            # ASSERT
            mock_get.assert_called_once_with(processed_jwt_fixture["jwt"])
            mock_create.assert_called_once_with(response["metadata"], dataset.Dataset)

            assert result.exit_code == 0

        def test_output_dataset_details_called_for_each_dataset(
            self,
            mock_jwt,
            mock_get,
            mock_output,
            processed_jwt_fixture,
            get_dataset_list_fixture,
        ):
            # SETUP
            # setup get group command
            mock_jwt.return_value = processed_jwt_fixture, False
            # setup get_all_datasets call
            response = get_dataset_list_fixture
            mock_get.return_value = response
=======
            result = runner.invoke(get.get, ["model", version_id])

            # ASSERT
            mock_details.assert_called_once_with(
                processed_jwt_fixture["jwt"], version_id
            )
            mock_get_metadata.assert_called_once_with(processed_jwt_fixture["jwt"])
            mock_output.assert_called_once()
            assert result.exit_code == 0

        def test_model_methods_each_called_twice_when_two_version_ids_given(
            self,
            mock_jwt,
            mock_get,
            mock_set_metadata,
            mock_output,
            mock_get_metadata,
            mock_details,
            processed_jwt_fixture,
            get_models_list_fixture,
            get_model_metadata_fixture,
        ):
            # SETUP
            # setup get jwt
            mock_jwt.return_value = processed_jwt_fixture, False
            # setup retrieving
            mock_get.side_effect = [
                get_models_list_fixture[0],
                get_models_list_fixture[1],
            ]
            version_id_1 = get_models_list_fixture[0]["id"]
            version_id_2 = get_models_list_fixture[1]["id"]
            # setup setting metadata
            mock_set_metadata.return_value = get_model_metadata_fixture
>>>>>>> 4af4a167
            # Setup click
            runner = CliRunner()

            # CALL
<<<<<<< HEAD
            result = runner.invoke(get.get, ["datasets"])

            # ASSERT
            assert mock_output.call_count == len(response["metadata"])

            assert result.exit_code == 0
=======
            result = runner.invoke(get.get, ["model", version_id_1, version_id_2])

            # ASSERT
            assert mock_details.call_args_list == [
                call(processed_jwt_fixture["jwt"], version_id_1),
                call(processed_jwt_fixture["jwt"], version_id_2),
            ]
            assert mock_get_metadata.call_args_list == [
                call(processed_jwt_fixture["jwt"]),
                call(processed_jwt_fixture["jwt"]),
            ]
            assert mock_output.call_args_list == [call(), call()]
            assert result.exit_code == 0

        @patch("dafni_cli.get.click")
        def test_message_printed_when_no_id_provided(
            self,
            mock_click,
            mock_jwt,
            mock_get,
            mock_set_metadata,
            mock_output,
            mock_get_metadata,
            mock_details,
        ):
            # SETUP
            # Setup click
            runner = CliRunner()

            # CALL
            result = runner.invoke(get.get, ["model"])

            # ASSERT
            mock_details.assert_not_called()
            mock_get_metadata.assert_not_called()
            mock_output.assert_not_called()
            assert result.exception
            assert result.exit_code == 1
>>>>>>> 4af4a167
<|MERGE_RESOLUTION|>--- conflicted
+++ resolved
@@ -6,11 +6,8 @@
 from dafni_cli.datasets import dataset
 from test.fixtures.jwt_fixtures import processed_jwt_fixture
 from test.fixtures.model_fixtures import get_models_list_fixture
-<<<<<<< HEAD
 from test.fixtures.dataset_fixtures import get_dataset_list_fixture
-=======
 from test.fixtures.model_fixtures import get_model_metadata_fixture
->>>>>>> 4af4a167
 
 
 class TestGet:
@@ -177,32 +174,6 @@
             assert mock_filter.call_args_list == [call(value, date), call(value, date)]
             assert result.exit_code == 0
 
-<<<<<<< HEAD
-    @patch.object(dataset.Dataset, "output_dataset_details")
-    @patch("dafni_cli.get.get_all_datasets")
-    @patch("dafni_cli.get.check_for_jwt_file")
-    class TestDatasets:
-        """Test class to test the get group datasets command"""
-
-        @patch("dafni_cli.get.process_response_to_class_list")
-        def test_get_all_datasets_called_with_jwt_from_context(
-            self,
-            mock_create,
-            mock_jwt,
-            mock_get,
-            mock_output,
-            processed_jwt_fixture,
-            get_dataset_list_fixture,
-        ):
-            # SETUP
-            # setup get group command
-            mock_jwt.return_value = processed_jwt_fixture, False
-            # setup get_all_datasets call
-            response = get_dataset_list_fixture
-            mock_get.return_value = response
-            # setup process_response_to_class_list
-            mock_create.return_value = []
-=======
     @patch.object(model.Model, "get_details_from_id")
     @patch.object(model.Model, "get_metadata")
     @patch.object(model.Model, "output_model_metadata")
@@ -232,35 +203,10 @@
             version_id = get_models_list_fixture[0]["id"]
             # setup setting metadata
             mock_set_metadata.return_value = get_model_metadata_fixture
->>>>>>> 4af4a167
-            # Setup click
-            runner = CliRunner()
-
-            # CALL
-<<<<<<< HEAD
-            result = runner.invoke(get.get, ["datasets"])
-
-            # ASSERT
-            mock_get.assert_called_once_with(processed_jwt_fixture["jwt"])
-            mock_create.assert_called_once_with(response["metadata"], dataset.Dataset)
-
-            assert result.exit_code == 0
-
-        def test_output_dataset_details_called_for_each_dataset(
-            self,
-            mock_jwt,
-            mock_get,
-            mock_output,
-            processed_jwt_fixture,
-            get_dataset_list_fixture,
-        ):
-            # SETUP
-            # setup get group command
-            mock_jwt.return_value = processed_jwt_fixture, False
-            # setup get_all_datasets call
-            response = get_dataset_list_fixture
-            mock_get.return_value = response
-=======
+            # Setup click
+            runner = CliRunner()
+
+            # CALL
             result = runner.invoke(get.get, ["model", version_id])
 
             # ASSERT
@@ -295,19 +241,10 @@
             version_id_2 = get_models_list_fixture[1]["id"]
             # setup setting metadata
             mock_set_metadata.return_value = get_model_metadata_fixture
->>>>>>> 4af4a167
-            # Setup click
-            runner = CliRunner()
-
-            # CALL
-<<<<<<< HEAD
-            result = runner.invoke(get.get, ["datasets"])
-
-            # ASSERT
-            assert mock_output.call_count == len(response["metadata"])
-
-            assert result.exit_code == 0
-=======
+            # Setup click
+            runner = CliRunner()
+
+            # CALL
             result = runner.invoke(get.get, ["model", version_id_1, version_id_2])
 
             # ASSERT
@@ -346,4 +283,64 @@
             mock_output.assert_not_called()
             assert result.exception
             assert result.exit_code == 1
->>>>>>> 4af4a167
+
+    @patch.object(dataset.Dataset, "output_dataset_details")
+    @patch("dafni_cli.get.get_all_datasets")
+    @patch("dafni_cli.get.check_for_jwt_file")
+    class TestDatasets:
+        """Test class to test the get group datasets command"""
+
+        @patch("dafni_cli.get.process_response_to_class_list")
+        def test_get_all_datasets_called_with_jwt_from_context(
+            self,
+            mock_create,
+            mock_jwt,
+            mock_get,
+            mock_output,
+            processed_jwt_fixture,
+            get_dataset_list_fixture,
+        ):
+            # SETUP
+            # setup get group command
+            mock_jwt.return_value = processed_jwt_fixture, False
+            # setup get_all_datasets call
+            response = get_dataset_list_fixture
+            mock_get.return_value = response
+            # setup process_response_to_class_list
+            mock_create.return_value = []
+            # Setup click
+            runner = CliRunner()
+
+            # CALL
+            result = runner.invoke(get.get, ["datasets"])
+
+            # ASSERT
+            mock_get.assert_called_once_with(processed_jwt_fixture["jwt"])
+            mock_create.assert_called_once_with(response["metadata"], dataset.Dataset)
+
+            assert result.exit_code == 0
+
+        def test_output_dataset_details_called_for_each_dataset(
+            self,
+            mock_jwt,
+            mock_get,
+            mock_output,
+            processed_jwt_fixture,
+            get_dataset_list_fixture,
+        ):
+            # SETUP
+            # setup get group command
+            mock_jwt.return_value = processed_jwt_fixture, False
+            # setup get_all_datasets call
+            response = get_dataset_list_fixture
+            mock_get.return_value = response
+            # Setup click
+            runner = CliRunner()
+
+            # CALL
+            result = runner.invoke(get.get, ["datasets"])
+
+            # ASSERT
+            assert mock_output.call_count == len(response["metadata"])
+
+            assert result.exit_code == 0