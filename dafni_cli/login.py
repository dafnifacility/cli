--- conflicted
+++ resolved
@@ -6,13 +6,8 @@
 import click
 import json
 
-<<<<<<< HEAD
 from dafni_cli.urls import LOGIN_API_URL
 from dafni_cli.consts import JWT_FILENAME, JWT_COOKIE, DATE_TIME_FORMAT
-=======
-from dafni_cli.consts import LOGIN_API_URL
-from dafni_cli.consts import JWT_FILENAME, JWT_COOKIE
->>>>>>> 05e3efce
 
 
 
@@ -29,13 +24,7 @@
     response = requests.post(
         LOGIN_API_URL + "/login/",
         json={"username": user_name, "password": password},
-<<<<<<< HEAD
-        headers={
-            "Content-Type": "application/json",
-        },
-=======
-        headers={"Content-Type": "application/json",},
->>>>>>> 05e3efce
+        headers={"Content-Type": "application/json"},
         allow_redirects=False,
     )
     # Raise an exception if not successful
