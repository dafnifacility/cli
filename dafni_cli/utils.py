import click
import textwrap
from typing import List, Optional, Union
from datetime import datetime as dt
from dateutil.parser import isoparse
import json


def prose_print(prose: str, width: int):
    """
    Prints string as separate paragraphs with appropriate line breaks at specified line lengths
    Args:
        prose (str): string to print as prose
        width (int): width of the lines before a new line
    """
    for paragraph in prose.split("\n"):
        for line in textwrap.wrap(paragraph, width=width):
            click.echo(line)


def process_response_to_class_list(response: List[dict], class_instance: object):
    """
    Produces a list of objects of a specified class from a list of dictionaries obtained from the DAFNI API.
    Args:
        response (list[dict]): List of dictionaries returned from the DAFNI API.
        class_instance (object): Class to create a list of.

    Returns:
        class_list (list[object]): List of objects with the attributes populated from the dictionaries.
    """
    class_list = []
    for class_dict in response:
        instance = class_instance()
        instance.set_details_from_dict(class_dict)
        class_list.append(instance)
    return class_list


def optional_column(
        dictionary: dict, key: str, column_width: int = 0, alignment: str = "<"
):
    """Adds a value to a column, if the key exists in the dictionary
    and adds spaces of the appropriate width if not.
    Args:
         dictionary (dict): Dictionary with data inside
         key (str): Key of the data that is to be checked and added if present
         column_width (int): Number of spaces to be returned instead if the key is not present
         alignment (str): Specified alignment of column
    Returns:
        entry (str): Either the value of the entry to be put into the table, column_width number of spaces
    """
    if key in dictionary:
        entry_string = str(dictionary[key])
        if column_width > 0:
            entry = f"{entry_string:{alignment}{column_width}}"
        elif column_width == 0:
            entry = entry_string
        else:
            raise ValueError("Column width for optional column must be non-negative")
    else:
        entry = f" " * column_width
    return entry


def process_date_filter(date_str: str) -> str:
    """Function to take a date str used for filtering on date
    and process into a format to submit to the DAFNI API's

    Args:
        date_str (str): Date Str in format dd/mm/yyyy

    Returns:
        str: Processed date str to YYYY-MM-DDT00:00:00
    """
    return dt.strptime(date_str, "%d/%m/%Y").strftime("%Y-%m-%dT%H:%M:%S")


def check_key_in_dict(
        input_dict: dict,
        keys: List[str],
<<<<<<< HEAD
        default: Optional[str] = "N/A",
) -> Optional[Union[str, int]]:
=======
        default: Optional[Union[str, int, dict, bool]] = "N/A",
) -> Optional[Union[str, int, dict, bool]]:
>>>>>>> a8db443d
    """Utility function to check a nested dict for a given
    key and nested keys if applicable. If the keys exist, the
    associated value is returned, otherwise the default value is returned.

    Args:
        input_dict (dict): dict to check in for keys
        keys (List[str]): keys to check for, with nested keys being subsequent elements of the list
        default (Union[str, int, dict, bool], optional): default value if key(s) not found. Defaults to "N/A".

    Returns:
        Union[str, int, dict, bool], optional: Value associated with given dict and key(s)
    """
    _element = None
    if isinstance(input_dict, dict):
        _element = input_dict
        for key in keys:
            try:
                _element = _element[key]
            except BaseException:
                return default

    if _element is not None:
        return _element
    return default


def process_dict_datetime(input_dict: dict, keys: List[str], default="N/A") -> str:
    """Utility function to check a nested dict for a given
    key and nested key if applicable. If the keys exist, the
    associated value is parsed to a datetime and then formatted to an
    applicable datetime string, otherwise the default value is returned.
    This function will only parse datetimes in the ISO date format

    Args:
        input_dict (dict): dict to check in for keys
        keys (List[str]): keys to check for
        nested_key (Optional[str], optional): A nested key to check for. Defaults to None.
        default (Optional[str], optional): default value if key(s) not found. Defaults to "N/A".

    Returns:
        str: Parsed datetime associated with given dict and key(s)
    """
    value = check_key_in_dict(input_dict, keys, None)
    if value:
        try:
            return isoparse(value).strftime("%B %d %Y")
        except ValueError:
            return value
    return default


def output_table_row(
        entries: List[str], widths: List[int], alignment: str = "<", header: bool = False
) -> str:
    """Function to generate a table row given values and column widths.
    If the header argument is set to true, a dashed line of equal length is added underneath.

    Args:
        entries (List[str]): Table Values
        widths (List[int]): Width associated with each column
        alignment (str, optional): Direction to align entry. Defaults to "<".
        header (bool): Flag to set if the given row is the table header. Defaults to False.

    Returns:
        str: String containing all entries with associated spacing and line breaks
    """
    table_items = [
        f"{value:{alignment}{widths[idx]}}" for idx, value in enumerate(entries)
    ]
    table_str = " ".join(table_items)
    table_str += "\n"

    if header:
        table_str += "-" * sum(widths, len(entries))
        table_str += "\n"

    return table_str


def output_table(
        columns: List[str], widths: List[int], values: List[List], alignment: str = "<"
) -> str:
    """Function to generate a table of data in the command console

    Args:
        columns (List[str]): Column names
        widths (List[int]): Column widths, where values are > 0
        values (List[List]): List of rows to display in table
        alignment (str, optional): Alignment option for table contents. Defaults to "<".

    Returns:
        str: Table str with required spacing and line breaks for console
    """
    table_str = output_table_row(columns, widths, alignment, header=True)
    rows = [output_table_row(row, widths, alignment) for row in values]
    table_str += "".join(rows)

    return table_str


def process_file_size(file_size: Union[int, float]) -> str:
    """Utility function to take in a file size in bytes
    and format into a table ready format.
    This converts the size into appropriate units, with
    the units appended

    Args:
        file_size (Union[int, float]): File size in bytes

    Returns:
        str: Converted file size with applicable units
    """
    if not isinstance(file_size, (int, float)):
        return ""
    if file_size < 1e3:
        return f"{file_size} B"
    elif file_size >= 1e3 and file_size < 1e6:
        size = round(file_size / 1e3, 1)
        return f"{size} KB"
    elif file_size >= 1e6 and file_size < 1e9:
        size = round(file_size / 1e6, 1)
        return f"{size} MB"
    else:
        size = round(file_size / 1e9, 1)
        return f"{size} GB"


def argument_confirmation(
<<<<<<< HEAD
        argument_names: List[str], arguments: List[str], confirmation_message: str,
=======
        argument_names: List[str],
        arguments: List[str],
        confirmation_message: str,
>>>>>>> a8db443d
        additional_messages: Optional[List[str]] = None
):
    """Function to display the arguments and options chosen by the user
    and ask for confirmation

    Args:
        argument_names (List[str]): List of the names of the arguments/options for the command
        arguments (List[str]): List of values chosen for each corresponding argument/option
        confirmation_message (str): String to display after arguments which prompts the user to confirm or reject
        additional_messages (Optional[List[str]]): Other messages to be added after options are listed
    """
    for i, value in enumerate(argument_names):
        click.echo(f"{value}: {arguments[i]}")
    if additional_messages:
        for message in additional_messages:
            click.echo(message)
    click.confirm(confirmation_message, abort=True)


def print_json(response: Union[dict, List[dict]]) -> None:
    """Takes dictionary or list of dictionary and pretty prints to command line

    Args:
        response (Union[dict, List[dict]]): Dictionary or list of dictionaries to pretty print
    """
    click.echo(json.dumps(response, indent=2, sort_keys=True))<|MERGE_RESOLUTION|>--- conflicted
+++ resolved
@@ -78,13 +78,8 @@
 def check_key_in_dict(
         input_dict: dict,
         keys: List[str],
-<<<<<<< HEAD
-        default: Optional[str] = "N/A",
-) -> Optional[Union[str, int]]:
-=======
         default: Optional[Union[str, int, dict, bool]] = "N/A",
 ) -> Optional[Union[str, int, dict, bool]]:
->>>>>>> a8db443d
     """Utility function to check a nested dict for a given
     key and nested keys if applicable. If the keys exist, the
     associated value is returned, otherwise the default value is returned.
@@ -213,13 +208,9 @@
 
 
 def argument_confirmation(
-<<<<<<< HEAD
-        argument_names: List[str], arguments: List[str], confirmation_message: str,
-=======
         argument_names: List[str],
         arguments: List[str],
         confirmation_message: str,
->>>>>>> a8db443d
         additional_messages: Optional[List[str]] = None
 ):
     """Function to display the arguments and options chosen by the user
