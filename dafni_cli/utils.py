--- conflicted
+++ resolved
@@ -1,10 +1,6 @@
 import click
 import textwrap
-<<<<<<< HEAD
-from typing import List, Optional
-=======
 from typing import List, Optional, Union
->>>>>>> 5c8646ab
 from datetime import datetime as dt
 from dateutil.parser import isoparse
 
@@ -78,26 +74,6 @@
     return dt.strptime(date_str, "%d/%m/%Y").strftime("%Y-%m-%dT%H:%M:%S")
 
 
-<<<<<<< HEAD
-def argument_confirmation(
-        argument_names: List[str], arguments: List[str], confirmation_message: str, additional_messages: Optional[List[str]]=None
-):
-    """Function to display the arguments and options chosen by the user
-    and ask for confirmation
-
-    Args:
-        argument_names (List[str]): List of the names of the arguments/options for the command
-        arguments (List[str]): List of values chosen for each corresponding argument/option
-        confirmation_message (str): String to display after arguments which prompts the user to confirm or reject
-        additional_messages (Optional[List[str]]): Other messages to be added after options are listed
-    """
-    for i, value in enumerate(argument_names):
-        click.echo(f"{value}: {arguments[i]}")
-    if additional_messages:
-        for message in additional_messages:
-            click.echo(message)
-    click.confirm(confirmation_message, abort=True)
-=======
 def check_key_in_dict(
     input_dict: dict,
     keys: List[str],
@@ -228,4 +204,23 @@
     else:
         size = round(file_size / 1e9, 1)
         return f"{size} GB"
->>>>>>> 5c8646ab
+
+
+def argument_confirmation(
+        argument_names: List[str], arguments: List[str], confirmation_message: str, additional_messages: Optional[List[str]]=None
+):
+    """Function to display the arguments and options chosen by the user
+    and ask for confirmation
+
+    Args:
+        argument_names (List[str]): List of the names of the arguments/options for the command
+        arguments (List[str]): List of values chosen for each corresponding argument/option
+        confirmation_message (str): String to display after arguments which prompts the user to confirm or reject
+        additional_messages (Optional[List[str]]): Other messages to be added after options are listed
+    """
+    for i, value in enumerate(argument_names):
+        click.echo(f"{value}: {arguments[i]}")
+    if additional_messages:
+        for message in additional_messages:
+            click.echo(message)
+    click.confirm(confirmation_message, abort=True)