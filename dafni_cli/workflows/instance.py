from dataclasses import dataclass
from datetime import datetime
<<<<<<< HEAD
from typing import ClassVar, Dict, List, Optional

from dafni_cli.api.auth import Auth
from dafni_cli.api.parser import (
    ParserBaseObject,
    ParserParam,
    parse_datetime,
    parse_dict_retaining_keys,
)
from dafni_cli.workflows.metadata import WorkflowMetadata
from dafni_cli.workflows.parameter_set import WorkflowParameterSet
from dafni_cli.workflows.specification import WorkflowSpecification
=======
from typing import ClassVar, List, Optional

from dafni_cli.api.parser import ParserBaseObject, ParserParam, parse_datetime
from dafni_cli.utils import format_datetime
>>>>>>> 7557153b


@dataclass
class WorkflowInstanceListParameterSet(ParserBaseObject):
    """Dataclass representing the information gathered about the parameter set
       a workflow instance was executed with

    Attributes:
        parameter_set_id (str): ID of the parameter set
        display_name (str): Display name of the parameter set
    """

    parameter_set_id: str
    display_name: str

    _parser_params: ClassVar[List[ParserParam]] = [
        ParserParam("parameter_set_id", "id", str),
        ParserParam("display_name", "display_name", str),
    ]


@dataclass
class WorkflowInstanceListWorkflowVersion(ParserBaseObject):
    """Dataclass representing the information gathered about the workflow
       version a workflow instance was executed with

    Attributes:
        version_id (str): Version ID of the workflow
        version_message (str): Message labelling the workflow version
    """

    version_id: str
    version_message: str

    _parser_params: ClassVar[List[ParserParam]] = [
        ParserParam("version_id", "id", str),
        ParserParam("version_message", "version_message", str),
    ]


@dataclass
class WorkflowInstanceList(ParserBaseObject):
    """Dataclass representing a workflow instance (an execution of a DAFNI
       workflow) as returned when getting a Workflow

    Attributes:
        instance_id (str): ID of this instance
        submission_time (datetime): Date and time the instance was submitted
                                    for execution
        overall_status (str): Status of the overall workflow execution e.g.
                              'Succeeded'
        parameter_set (WorkflowInstanceListParameterSet): Information on the
                            parameter set the instance used
        workflow_version (WorkflowInstanceWorkflowVersion): Information on the
                            workflow version the instance used
        finished_time (Optional[datetime]): Date and time the instance
                            finished execution if applicable
    """

    instance_id: str
    submission_time: datetime
    overall_status: str
    parameter_set: WorkflowInstanceListParameterSet
    workflow_version: WorkflowInstanceListWorkflowVersion
    finished_time: Optional[datetime] = None

    _parser_params: ClassVar[List[ParserParam]] = [
        ParserParam("instance_id", "instance_id", str),
        ParserParam("submission_time", "submission_time", parse_datetime),
        ParserParam("overall_status", "overall_status", str),
        ParserParam("parameter_set", "parameter_set", WorkflowInstanceListParameterSet),
        ParserParam(
            "workflow_version", "workflow_version", WorkflowInstanceListWorkflowVersion
        ),
        ParserParam("finished_time", "finished_time", parse_datetime),
    ]


@dataclass
class WorkflowInstanceStepStatus(ParserBaseObject):
    """Dataclass containing information on a workflow step's status

    Attributes:
        status (str): Status of the step e.g. 'Succeeded'
        started_at (Optional[datetime]): Date and time this step started
        finished_at (Optional[datetime]): Date and time this step finished
    """

    status: str
    started_at: Optional[datetime] = None
    finished_at: Optional[datetime] = None

    _parser_params: ClassVar[List[ParserParam]] = [
        ParserParam("status", "status", str),
        ParserParam("started_at", "started_at", parse_datetime),
        ParserParam("finished_at", "finished_at", parse_datetime),
    ]


@dataclass
class WorkflowInstanceProducedAsset(ParserBaseObject):
    """Dataclass containing information on a workflow's produced asset

    Attributes:
        dataset_id (str): ID of a produced dataset asset
        metadata_id (str): Metadata ID of a produced dataset asset
        version_id str: Version ID of a produced dataset asset
        kind (str): String describing the type of asset
    """

    dataset_id: str
    metadata_id: str
    version_id: str
    kind: str

    _parser_params: ClassVar[List[ParserParam]] = [
        ParserParam("dataset_id", "dataset_id", str),
        ParserParam("metadata_id", "metadata_id", str),
        ParserParam("version_id", "version_id", str),
        ParserParam("kind", "kind", str),
    ]


@dataclass
class WorkflowInstanceWorkflowVersion(ParserBaseObject):
    """Dataclass containing information on a Workflow version as found in the
    get workflow instance endpoint

    Effectively a stripped down version of Workflow (WorkflowVersionBasic on
    swagger)

    Attributes:
        workflow_id (str): Workflow ID
        metadata (WorkflowMetadata): Workflow metadata
        api_version (str): Version of the DAFNI API used to retrieve
                                     the workflow data
        kind (str): Type of DAFNI object (should be "W" for workflow)
        creation_date (datetime): Date and time the workflow was created
        publication_date (datetime): Date and time the workflow was published
        owner_id: str
        version_tags (List[str]): Any tags created by the publisher for this
                                  workflow version
        version_message (str): Message attached when the workflow was updated
                               to this workflow version
        parent_id (str): Parent workflow ID
        spec (WorkflowSpecification): Specification of the workflow (contains the
                                      steps of the workflow)
    """

    workflow_id: str
    metadata: WorkflowMetadata
    api_version: str
    kind: str
    creation_date: datetime
    publication_date: datetime
    owner_id: str
    version_tags: List[str]
    version_message: str
    parent_id: str
    spec: Optional[WorkflowSpecification] = None

    _parser_params: ClassVar[List[ParserParam]] = [
        ParserParam("workflow_id", "id", str),
        ParserParam("metadata", "metadata", WorkflowMetadata),
        ParserParam("api_version", "api_version", str),
        ParserParam("kind", "kind", str),
        ParserParam("creation_date", "creation_date", parse_datetime),
        ParserParam("publication_date", "publication_date", parse_datetime),
        ParserParam("owner_id", "owner", str),
        ParserParam("version_tags", "version_tags"),
        ParserParam("version_message", "version_message", str),
        ParserParam("parent_id", "parent", str),
        ParserParam("spec", "spec", WorkflowSpecification),
    ]


@dataclass
class WorkflowInstance(ParserBaseObject):
    """Dataclass representing a workflow instance (an execution of a DAFNI
    workflow)

    Attributes:
        auth (Auth): Authentication credentials giving the permissions the
                     current user has on the workflow instance
        instance_id (str): Workflow instance ID
        submission_time (datetime): Date and time the instance was submitted
                                    for execution
        overall_status (str): Status of the overall workflow execution e.g.
                              'Succeeded'
        step_status (Dict[str, WorkflowInstanceStepStatus]): Dictionary of
                               step ID's and statuses
        produced_assets (Dict[str, WorkflowInstanceProducedAsset]): Dictionary
                                of produced assets ID's and info
        parameter_set (WorkflowParameterSet): Parameter set this instance used
        finished_time (Optional[datetime]): Date and time the instance
                            finished execution if applicable
    """

    auth: Auth
    instance_id: str
    submission_time: datetime
    overall_status: str
    step_statuses: Dict[str, WorkflowInstanceStepStatus]
    produced_assets: Dict[str, WorkflowInstanceProducedAsset]
    parameter_set: WorkflowParameterSet
    workflow_version: WorkflowInstanceWorkflowVersion
    finished_time: Optional[datetime] = None

    _parser_params: ClassVar[List[ParserParam]] = [
        ParserParam("auth", "auth", Auth),
        ParserParam("instance_id", "instance_id", str),
        ParserParam("submission_time", "submission_time", parse_datetime),
        ParserParam("overall_status", "overall_status", str),
        ParserParam(
            "step_statuses",
            "step_status",
            parse_dict_retaining_keys(WorkflowInstanceStepStatus),
        ),
        ParserParam(
            "produced_assets",
            "produced_assets",
            parse_dict_retaining_keys(WorkflowInstanceProducedAsset),
        ),
        ParserParam("parameter_set", "parameter_set", WorkflowParameterSet),
        ParserParam(
            "workflow_version", "workflow_version", WorkflowInstanceWorkflowVersion
        ),
        ParserParam("finished_time", "finished_time", parse_datetime),
    ]

<<<<<<< HEAD

# The following method mostly exists to get round current python limitations
# with typing (see https://stackoverflow.com/questions/33533148/how-do-i-type-hint-a-method-with-the-type-of-the-enclosing-class)
def parse_workflow_instance(workflow_instance_dictionary: dict) -> WorkflowInstance:
    """Parses the output of get_workflow and returns Workflow instance"""
    return ParserBaseObject.parse_from_dict(
        WorkflowInstance, workflow_instance_dictionary
    )
=======
    def get_brief_details(self) -> List:
        """Returns an array containing brief details about this instance for
        the get workflow-instances command

        Returns
            List: Containing instance_id, workflow version_id, parameters_set
                  display name, submission time, finished time and overall
                  status
        """
        return [
            self.instance_id,
            self.workflow_version.version_id,
            self.parameter_set.display_name,
            format_datetime(self.submission_time, include_time=True),
            format_datetime(self.finished_time, include_time=True),
            self.overall_status,
        ]
>>>>>>> 7557153b
<|MERGE_RESOLUTION|>--- conflicted
+++ resolved
@@ -1,6 +1,5 @@
 from dataclasses import dataclass
 from datetime import datetime
-<<<<<<< HEAD
 from typing import ClassVar, Dict, List, Optional
 
 from dafni_cli.api.auth import Auth
@@ -10,15 +9,10 @@
     parse_datetime,
     parse_dict_retaining_keys,
 )
+from dafni_cli.utils import format_datetime
 from dafni_cli.workflows.metadata import WorkflowMetadata
 from dafni_cli.workflows.parameter_set import WorkflowParameterSet
 from dafni_cli.workflows.specification import WorkflowSpecification
-=======
-from typing import ClassVar, List, Optional
-
-from dafni_cli.api.parser import ParserBaseObject, ParserParam, parse_datetime
-from dafni_cli.utils import format_datetime
->>>>>>> 7557153b
 
 
 @dataclass
@@ -95,6 +89,24 @@
         ),
         ParserParam("finished_time", "finished_time", parse_datetime),
     ]
+
+    def get_brief_details(self) -> List:
+        """Returns an array containing brief details about this instance for
+        the get workflow-instances command
+
+        Returns
+            List: Containing instance_id, workflow version_id, parameters_set
+                  display name, submission time, finished time and overall
+                  status
+        """
+        return [
+            self.instance_id,
+            self.workflow_version.version_id,
+            self.parameter_set.display_name,
+            format_datetime(self.submission_time, include_time=True),
+            format_datetime(self.finished_time, include_time=True),
+            self.overall_status,
+        ]
 
 
 @dataclass
@@ -249,7 +261,6 @@
         ParserParam("finished_time", "finished_time", parse_datetime),
     ]
 
-<<<<<<< HEAD
 
 # The following method mostly exists to get round current python limitations
 # with typing (see https://stackoverflow.com/questions/33533148/how-do-i-type-hint-a-method-with-the-type-of-the-enclosing-class)
@@ -257,23 +268,4 @@
     """Parses the output of get_workflow and returns Workflow instance"""
     return ParserBaseObject.parse_from_dict(
         WorkflowInstance, workflow_instance_dictionary
-    )
-=======
-    def get_brief_details(self) -> List:
-        """Returns an array containing brief details about this instance for
-        the get workflow-instances command
-
-        Returns
-            List: Containing instance_id, workflow version_id, parameters_set
-                  display name, submission time, finished time and overall
-                  status
-        """
-        return [
-            self.instance_id,
-            self.workflow_version.version_id,
-            self.parameter_set.display_name,
-            format_datetime(self.submission_time, include_time=True),
-            format_datetime(self.finished_time, include_time=True),
-            self.overall_status,
-        ]
->>>>>>> 7557153b
+    )