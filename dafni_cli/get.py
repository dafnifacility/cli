--- conflicted
+++ resolved
@@ -3,12 +3,8 @@
 
 from dafni_cli.login import check_for_jwt_file
 from dafni_cli.API_requests import get_models_dicts
-<<<<<<< HEAD
-from dafni_cli.model.model import Model, create_model_list
-=======
-from dafni_cli.model import Model
+from dafni_cli.model.model import Model
 from dafni_cli.utils import process_response_to_class_list
->>>>>>> a228f439
 
 
 @click.group()
@@ -64,11 +60,7 @@
 @click.argument("version-id", nargs=-1)
 @click.pass_context
 def model(ctx: Context, version_id: str):
-<<<<<<< HEAD
-    """Displays the metadata for one or more models
-=======
     """Displays the metadata for one or more model versions
->>>>>>> a228f439
 
     Args:
         ctx (Context): contains JWT for authentication
