--- conflicted
+++ resolved
@@ -29,23 +29,13 @@
 @click.pass_context
 def models(ctx, creation_date, publication_date):
     """Displays list of model names with other options allowing
-<<<<<<< HEAD
-    more details to be listed as well.
+        more details to be listed as well.
 
     Args:
         ctx (context): contains JWT for authentication
         creation_date (str): for filtering by creation date. Format: DD/MM/YYYY
         publication_date (str): for filtering by publication date. Format: DD/MM/YYYY
     """
-=======
-        more details to be listed as well.
-
-        Args:
-            ctx (context): contains JWT for authentication
-            creation_date (str): for filtering by creation date. Format: DD/MM/YYYY
-            publication_date (str): for filtering by publication date. Format: DD/MM/YYYY
-        """
->>>>>>> 05e3efce
     model_dict_list = get_models_dicts(ctx.obj["jwt"])
     model_list = create_model_list(model_dict_list)
     for model in model_list:
