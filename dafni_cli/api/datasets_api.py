--- conflicted
+++ resolved
@@ -36,11 +36,7 @@
     Raises:
         ResourceNotFoundError: If a dataset with the given id's wasn't found
     """
-<<<<<<< HEAD
-    url = f"{DISCOVERY_API_URL}/metadata/{version_id}"
-=======
-    url = f"{SEARCH_AND_DISCOVERY_API_URL}/metadata/{dataset_id}/{version_id}"
->>>>>>> 28b41d02
+    url = f"{SEARCH_AND_DISCOVERY_API_URL}/metadata/{version_id}"
 
     try:
         return session.get_request(url=url, allow_redirect=True)
