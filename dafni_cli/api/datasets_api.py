--- conflicted
+++ resolved
@@ -52,7 +52,6 @@
         ) from err
 
 
-<<<<<<< HEAD
 def upload_dataset_metadata(
     session: DAFNISession,
     temp_bucket_id: str,
@@ -116,7 +115,8 @@
     url = f"{NID_API_URL}/nid/metadata/{dataset_id}/{version_id}"
     data = {"metadata": metadata}
     return session.post_request(url=url, json=data)
-=======
+
+
 def delete_dataset(session: DAFNISession, dataset_id: str) -> Response:
     """Calls the NID to delete a dataset
 
@@ -125,5 +125,4 @@
         dataset_id (str): Dataset ID for selected dataset
     """
     url = f"{NID_API_URL}/nid/dataset/{dataset_id}"
-    return session.delete_request(url)
->>>>>>> 14f68bed
+    return session.delete_request(url)