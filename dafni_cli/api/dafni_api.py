import requests
<<<<<<< HEAD
from typing import Union, List
from requests import Response

from dafni_cli.consts import MODELS_API_URL, DISCOVERY_API_URL
=======
from typing import Union, List, BinaryIO
from requests import Response
>>>>>>> 2549a68d


def dafni_get_request(
        url: str, jwt: str, allow_redirect: bool = False
) -> Union[List[dict], dict]:
    """Performs a GET request from the DAFNI API.
    If a status other than 200 is returned, an exception will be raised.

    Args:
        url (str): The url endpoint that is being queried
        jwt (str): JWT
        allow_redirect (bool): Flag to allow redirects during API call. Defaults to False.

    Returns:
        List[dict]: For an endpoint returning several objects, a list is returned (e.g. /models/).
        dict: For an endpoint returning one object, this will be a dictionary (e.g. /models/<version_id>).
    """
    response = requests.get(
        url,
        headers={"Content-Type": "application/json", "authorization": jwt},
        allow_redirects=allow_redirect,
    )
    response.raise_for_status()
    return response.json()


def dafni_post_request(
        url: str, jwt: str, data: dict, allow_redirect: bool = False
) -> Union[List[dict], dict]:
    """Performs a POST request from the DAFNI API.
    If a status other than 200 is returned, an exception will be raised.

    Args:
        url (str): The url endpoint that is being queried
        jwt (str): JWT
        data (dict): The data to be POSTed in JSON format
        allow_redirect (bool): Flag to allow redirects during API call. Defaults to False.

    Returns:
        List[dict]: For an endpoint returning several objects, a list is returned (e.g. /catalogue/)
        dict: For an endpoint requesting upload urls (e.g. /models/upload/)
    """
    response = requests.post(
        url,
        headers={"Content-Type": "application/json", "authorization": jwt},
        allow_redirects=allow_redirect,
        json=data,
    )
    response.raise_for_status()
    return response.json()


<<<<<<< HEAD
def dafni_delete_request(
    url: str, jwt: str
) -> Response:
    """Performs a DELETE request from the DAFNI API.
=======
def dafni_put_request(
        url: str, jwt: str, data: BinaryIO, content_type: str = "application/yaml"
) -> Response:
    """Performs a PUT request from the DAFNI API.
>>>>>>> 2549a68d
    If a status other than 200 is returned, an exception will be raised.

    Args:
        url (str): The url endpoint that is being queried
        jwt (str): JWT
<<<<<<< HEAD

    Returns:
        Response: Response from the API
    """
    response = requests.delete(
        url,
        headers={"authorization": jwt}
=======
        data (BinaryIO): The data to be PUT-ed
        content_type (str): Content type for the headers (e.g. "application/yaml")

    Returns:
        Response: Response from API
    """
    response = requests.put(
        url,
        headers={"Content-Type": content_type, "authorization": jwt},
        data=data,
>>>>>>> 2549a68d
    )
    response.raise_for_status()
    return response<|MERGE_RESOLUTION|>--- conflicted
+++ resolved
@@ -1,13 +1,8 @@
 import requests
-<<<<<<< HEAD
-from typing import Union, List
+from typing import Union, List, BinaryIO
 from requests import Response
 
 from dafni_cli.consts import MODELS_API_URL, DISCOVERY_API_URL
-=======
-from typing import Union, List, BinaryIO
-from requests import Response
->>>>>>> 2549a68d
 
 
 def dafni_get_request(
@@ -60,31 +55,15 @@
     return response.json()
 
 
-<<<<<<< HEAD
-def dafni_delete_request(
-    url: str, jwt: str
-) -> Response:
-    """Performs a DELETE request from the DAFNI API.
-=======
 def dafni_put_request(
         url: str, jwt: str, data: BinaryIO, content_type: str = "application/yaml"
 ) -> Response:
     """Performs a PUT request from the DAFNI API.
->>>>>>> 2549a68d
     If a status other than 200 is returned, an exception will be raised.
 
     Args:
         url (str): The url endpoint that is being queried
         jwt (str): JWT
-<<<<<<< HEAD
-
-    Returns:
-        Response: Response from the API
-    """
-    response = requests.delete(
-        url,
-        headers={"authorization": jwt}
-=======
         data (BinaryIO): The data to be PUT-ed
         content_type (str): Content type for the headers (e.g. "application/yaml")
 
@@ -95,7 +74,27 @@
         url,
         headers={"Content-Type": content_type, "authorization": jwt},
         data=data,
->>>>>>> 2549a68d
+    )
+    response.raise_for_status()
+    return response
+
+
+def dafni_delete_request(
+    url: str, jwt: str
+) -> Response:
+    """Performs a DELETE request from the DAFNI API.
+    If a status other than 200 is returned, an exception will be raised.
+
+    Args:
+        url (str): The url endpoint that is being queried
+        jwt (str): JWT
+
+    Returns:
+        Response: Response from the API
+    """
+    response = requests.delete(
+        url,
+        headers={"authorization": jwt}
     )
     response.raise_for_status()
     return response