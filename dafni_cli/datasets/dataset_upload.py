import json
from os.path import basename, normpath
from typing import List

import click
from requests.exceptions import HTTPError

from dafni_cli.api.exceptions import DAFNIError, EndpointNotFoundError
from dafni_cli.api.minio_api import (
    create_temp_bucket,
    delete_temp_bucket,
    get_data_upload_urls,
    upload_dataset_metadata,
    upload_file_to_minio,
)
from dafni_cli.api.session import DAFNISession


def upload_new_dataset_files(
    session: DAFNISession, definition_path: click.Path, file_paths: List[click.Path]
) -> None:
    """Function to upload all files associated with a new Dataset

    Args:
        session (DAFNISession): User session
        definition_path (click.Path): Path to Dataset metadata file
        file_paths (List[click.Path]): List of Paths to dataset data files
    """

    click.echo("\nRetrieving temporary bucket ID")
    temp_bucket_id = create_temp_bucket(session)

    # If any exception happens now, we want to make sure we delete the
    # temporary bucket to prevent a build up in the user's quota
    try:
        # Upload all files
        upload_files(session, temp_bucket_id, file_paths)
        details = upload_metadata(session, definition_path, temp_bucket_id)
    except BaseException:
        click.echo("Deleting temporary bucket")
        delete_temp_bucket(session, temp_bucket_id)
        raise

    # Output Details
    click.echo("\nUpload successful")
    click.echo(f"Dataset ID: {details['datasetId']}")
    click.echo(f"Version ID: {details['versionId']}")
    click.echo(f"Metadata ID: {details['metadataId']}")


def upload_files(
    session: DAFNISession, temp_bucket_id: str, file_paths: List[click.Path]
):
    """Function to upload all given files to a temporary bucket via the Minio
    API

    Args:
        session (DAFNISession): User session
        temp_bucket_id (str): Minio temporary bucket ID to upload files to
        file_paths (List[click.Path]): List of Paths to dataset data files
    """
    click.echo("Retrieving file upload URls")
    file_names = {basename(normpath(file_path)): file_path for file_path in file_paths}
    upload_urls = get_data_upload_urls(session, temp_bucket_id, list(file_names.keys()))

    click.echo("Uploading files")
    for key, value in upload_urls["URLs"].items():
        upload_file_to_minio(session, value, file_names[key])


def upload_metadata(
<<<<<<< HEAD
    session: DAFNISession, definition: click.Path, upload_id: str
=======
    session: DAFNISession, definition_path: click.Path, temp_bucket_id: str
>>>>>>> c23458d3
) -> dict:
    """Function to upload the Metadata to the Minio API, with the
    given Minio Temporary Upload ID

    Deletes the temporary upload bucket if unsuccessful to avoid
    any unnecessary build up

    Args:
        session ([type]): User session
        definition_path (click.Path): Path to Metadata file
        temp_bucket_id (str): Minio Temporary Bucket ID

    Returns:
        dict: Upload response in json format
    """
    click.echo("Uploading metadata file")
    with open(definition_path, "r", encoding="utf-8") as definition_file:
        try:
            response = upload_dataset_metadata(
                session, temp_bucket_id, json.load(definition_file)
            )
        except (EndpointNotFoundError, DAFNIError, HTTPError) as err:
            click.echo(f"\nMetadata upload failed: {err}")

            raise SystemExit(1) from err

    return response<|MERGE_RESOLUTION|>--- conflicted
+++ resolved
@@ -69,11 +69,7 @@
 
 
 def upload_metadata(
-<<<<<<< HEAD
-    session: DAFNISession, definition: click.Path, upload_id: str
-=======
     session: DAFNISession, definition_path: click.Path, temp_bucket_id: str
->>>>>>> c23458d3
 ) -> dict:
     """Function to upload the Metadata to the Minio API, with the
     given Minio Temporary Upload ID
