--- conflicted
+++ resolved
@@ -8,14 +8,11 @@
 
 from dafni_cli.api.session import DAFNISession
 from dafni_cli.commands.helpers import cli_get_latest_dataset_metadata
-<<<<<<< HEAD
-from dafni_cli.commands.options import dataset_metadata_common_options, json_option
-=======
 from dafni_cli.commands.options import (
     confirmation_skip_option,
     dataset_metadata_common_options,
-)
->>>>>>> f4843f89
+    json_option,
+)
 from dafni_cli.datasets.dataset_metadata import parse_dataset_metadata
 from dafni_cli.datasets.dataset_upload import (
     modify_dataset_metadata_for_upload,
@@ -66,11 +63,8 @@
     help="Parent ID of the parent model if this is an updated version of an existing model",
     default=None,
 )
-<<<<<<< HEAD
+@confirmation_skip_option
 @json_option
-=======
-@confirmation_skip_option
->>>>>>> f4843f89
 @click.pass_context
 def model(
     ctx: Context,
@@ -78,11 +72,8 @@
     image: Path,
     version_message: str,
     parent_id: Optional[str],
-<<<<<<< HEAD
+    yes: bool,
     json: bool,
-=======
-    yes: bool,
->>>>>>> f4843f89
 ):
     """Uploads model to DAFNI from metadata and image files
 
@@ -92,7 +83,7 @@
         image (Path): File path to the image file
         version_message (str): Version message to be included with this model version
         parent_id (str): ID of the parent model that this is an update of
-<<<<<<< HEAD
+        yes (bool): Used to skip confirmations before they are displayed
         json (bool): Whether to print the raw json returned by the DAFNI API
     """
     # TODO: Modify once -y option added
@@ -108,23 +99,9 @@
             additional_message = None
         else:
             additional_message = ["No parent model: New model to be created"]
-        argument_confirmation(arguments, confirmation_message, additional_message)
-=======
-        yes (bool): Used to skip confirmations before they are displayed
-    """
-    arguments = [
-        ("Model definition file path", definition),
-        ("Image file path", image),
-        ("Version message", version_message),
-    ]
-    confirmation_message = "Confirm model upload?"
-    if parent_id:
-        arguments.append(("Parent model ID", parent_id))
-        additional_message = None
-    else:
-        additional_message = ["No parent model: New model to be created"]
-    argument_confirmation(arguments, confirmation_message, additional_message, yes=yes)
->>>>>>> f4843f89
+        argument_confirmation(
+            arguments, confirmation_message, additional_message, yes=yes
+        )
 
     upload_model(
         ctx.obj["session"],
@@ -152,21 +129,15 @@
     required=True,
     type=click.Path(exists=True, path_type=Path),
 )
-<<<<<<< HEAD
+@confirmation_skip_option
 @json_option
-=======
-@confirmation_skip_option
->>>>>>> f4843f89
 @click.pass_context
 def dataset(
     ctx: Context,
     metadata_path: Path,
     files: List[Path],
-<<<<<<< HEAD
+    yes: bool,
     json: bool,
-=======
-    yes: bool,
->>>>>>> f4843f89
 ):
     """Uploads a new Dataset to DAFNI from metadata and dataset files.
 
@@ -174,7 +145,7 @@
         ctx (Context): contains user session for authentication
         metadata_path (Path): Dataset metadata file path
         files (List[Path]): Dataset data files
-<<<<<<< HEAD
+        yes (bool): Used to skip confirmations before they are displayed
         json (bool): Whether to print the raw json returned by the DAFNI API
     """
     # TODO: Modify once -y option added
@@ -184,17 +155,7 @@
             ("Dataset file path", file) for file in files
         ]
         confirmation_message = "Confirm dataset upload?"
-        argument_confirmation(arguments, confirmation_message)
-=======
-        yes (bool): Used to skip confirmations before they are displayed
-    """
-    # Confirm upload details
-    arguments = [("Dataset metadata file path", metadata_path)] + [
-        ("Dataset file path", file) for file in files
-    ]
-    confirmation_message = "Confirm dataset upload?"
-    argument_confirmation(arguments, confirmation_message, yes=yes)
->>>>>>> f4843f89
+        argument_confirmation(arguments, confirmation_message, yes=yes)
 
     # Obtain the metadata
     with open(metadata_path, "r", encoding="utf-8") as metadata_file:
@@ -227,11 +188,8 @@
     help="When given will only save the existing metadata to the specified file allowing it to be modified.",
 )
 @dataset_metadata_common_options(all_optional=True)
-<<<<<<< HEAD
+@confirmation_skip_option
 @json_option
-=======
-@confirmation_skip_option
->>>>>>> f4843f89
 @click.pass_context
 def dataset_version(
     ctx: Context,
@@ -258,11 +216,8 @@
     license: Optional[str],
     rights: Optional[str],
     version_message: Optional[str],
-<<<<<<< HEAD
+    yes: bool,
     json: bool,
-=======
-    yes: bool,
->>>>>>> f4843f89
 ):
     """Uploads a new version of a Dataset to DAFNI from dataset files
 
@@ -273,11 +228,8 @@
         files (List[Path]): Dataset data files
         metadata (Optional[Path]): Dataset metadata file
         save (Optional[Path]): Path to save existing metadata in for editing
-<<<<<<< HEAD
+        yes (bool): Used to skip confirmations before they are displayed
         json (bool): Whether to print the raw json returned by the DAFNI API
-=======
-        yes (bool): Used to skip confirmations before they are displayed
->>>>>>> f4843f89
 
         For the rest see dataset_metadata_common_options in options.py
     """
@@ -334,13 +286,8 @@
             if metadata:
                 arguments.append(("Dataset metadata file path", metadata))
 
-<<<<<<< HEAD
             confirmation_message = "Confirm dataset upload?"
-            argument_confirmation(arguments, confirmation_message)
-=======
-        confirmation_message = "Confirm dataset upload?"
-        argument_confirmation(arguments, confirmation_message, yes=yes)
->>>>>>> f4843f89
+            argument_confirmation(arguments, confirmation_message, yes=yes)
 
         # Upload all files
         upload_dataset(
@@ -369,11 +316,8 @@
     help="When given will only save the existing metadata to the specified file allowing it to be modified.",
 )
 @dataset_metadata_common_options(all_optional=True)
-<<<<<<< HEAD
+@confirmation_skip_option
 @json_option
-=======
-@confirmation_skip_option
->>>>>>> f4843f89
 @click.pass_context
 def dataset_metadata(
     ctx: Context,
@@ -399,11 +343,8 @@
     license: Optional[str],
     rights: Optional[str],
     version_message: Optional[str],
-<<<<<<< HEAD
+    yes: bool,
     json: bool,
-=======
-    yes: bool,
->>>>>>> f4843f89
 ):
     """Uploads a new version of a Dataset's metadata to DAFNI
 
@@ -413,11 +354,8 @@
                                    new version to
         metadata (Optional[Path]): Dataset metadata file
         save (Optional[Path]): Path to save existing metadata in for editing
-<<<<<<< HEAD
+        yes (bool): Used to skip confirmations before they are displayed
         json (bool): Whether to print the raw json returned by the DAFNI API
-=======
-        yes (bool): Used to skip confirmations before they are displayed
->>>>>>> f4843f89
 
         For the rest see dataset_metadata_common_options in options.py
     """
@@ -474,13 +412,8 @@
             if metadata:
                 arguments.append(("Dataset metadata file path", metadata))
 
-<<<<<<< HEAD
             confirmation_message = "Confirm metadata upload?"
-            argument_confirmation(arguments, confirmation_message)
-=======
-        confirmation_message = "Confirm metadata upload?"
-        argument_confirmation(arguments, confirmation_message, yes=yes)
->>>>>>> f4843f89
+            argument_confirmation(arguments, confirmation_message, yes=yes)
 
         # Upload
         upload_dataset_metadata_version(
@@ -516,22 +449,16 @@
     default=None,
     help="Parent workflow ID if this is an updated version of an existing workflow",
 )
-<<<<<<< HEAD
+@confirmation_skip_option
 @json_option
-=======
-@confirmation_skip_option
->>>>>>> f4843f89
 @click.pass_context
 def workflow(
     ctx: Context,
     definition: Path,
     version_message: str,
     parent_id: str,
-<<<<<<< HEAD
+    yes: bool,
     json: bool,
-=======
-    yes: bool,
->>>>>>> f4843f89
 ):
     """
     Uploads a workflow in JSON form to DAFNI.
@@ -541,26 +468,9 @@
         definition (Path): File path to the workflow definition file
         version_message (str): Version message to be included with this workflow version
         parent_id (str): ID of the parent workflow that this is an update of
-<<<<<<< HEAD
+        yes (bool): Used to skip confirmations before they are displayed
         json (bool): Whether to print the raw json returned by the DAFNI API
     """
-=======
-        yes (bool): Used to skip confirmations before they are displayed
-    """
-    arguments = [
-        ("Workflow definition file path", definition),
-        ("Version message", version_message),
-    ]
-    confirmation_message = "Confirm workflow upload?"
-    if parent_id:
-        arguments.append(("Parent workflow ID", parent_id))
-        additional_message = None
-    else:
-        additional_message = ["No parent workflow: new workflow to be created"]
-    argument_confirmation(arguments, confirmation_message, additional_message, yes=yes)
-
-    # TODO: Validate workflow definition using workflows/validate?
->>>>>>> f4843f89
 
     # TODO: Modify once -y option added
     if not json:
@@ -574,7 +484,9 @@
             additional_message = None
         else:
             additional_message = ["No parent workflow: new workflow to be created"]
-        argument_confirmation(arguments, confirmation_message, additional_message)
+        argument_confirmation(
+            arguments, confirmation_message, additional_message, yes=yes
+        )
 
     upload_workflow(
         ctx.obj["session"], definition, version_message, parent_id, json=json
@@ -588,27 +500,21 @@
 @click.argument(
     "definition", nargs=1, required=True, type=click.Path(exists=True, path_type=Path)
 )
-<<<<<<< HEAD
+@confirmation_skip_option
 @json_option
-=======
-@confirmation_skip_option
->>>>>>> f4843f89
 @click.pass_context
 def workflow_parameter_set(
     ctx: Context,
     definition: Path,
-<<<<<<< HEAD
+    yes: bool,
     json: bool,
-=======
-    yes: bool,
->>>>>>> f4843f89
 ):
     """Uploads workflow parameter set to DAFNI
 
     Args:
         ctx (Context): contains user session for authentication
         definition (Path): File path to the parameter set definition file
-<<<<<<< HEAD
+        yes (bool): Used to skip confirmations before they are displayed
         json (bool): Whether to print the raw json returned by the DAFNI API
     """
 
@@ -618,30 +524,6 @@
             ("Parameter set definition file path", definition),
         ]
         confirmation_message = "Confirm parameter set upload?"
-        argument_confirmation(arguments, confirmation_message)
-
-    upload_parameter_set(ctx.obj["session"], definition, json=json)
-=======
-        yes (bool): Used to skip confirmations before they are displayed
-    """
-    arguments = [
-        ("Parameter set definition file path", definition),
-    ]
-    confirmation_message = "Confirm parameter set upload?"
-    argument_confirmation(arguments, confirmation_message, yes=yes)
-
-    click.echo("Validating parameter set definition")
-    try:
-        validate_parameter_set_definition(ctx.obj["session"], definition)
-    except ValidationError as err:
-        click.echo(err)
-
-        raise SystemExit(1) from err
-
-    click.echo("Uploading parameter set")
-    details = upload_parameter_set(ctx.obj["session"], definition)
-
-    # Output details
-    click.echo("\nUpload successful")
-    click.echo(f"Parameter set ID: {details['id']}")
->>>>>>> f4843f89
+        argument_confirmation(arguments, confirmation_message, yes=yes)
+
+    upload_parameter_set(ctx.obj["session"], definition, json=json)