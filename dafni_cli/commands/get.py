--- conflicted
+++ resolved
@@ -464,8 +464,7 @@
                 print_json(workflow_dictionary)
             else:
                 workflow_inst = parse_workflow(workflow_dictionary)
-<<<<<<< HEAD
-                workflow_inst.output_info()
+                workflow_inst.output_details()
 
 
 ###############################################################################
@@ -580,7 +579,4 @@
                 ],
                 rows=[instance.get_brief_details() for instance in filtered_instances],
             )
-        )
-=======
-                workflow_inst.output_details()
->>>>>>> 4eab8ec4
+        )