from typing import List, Optional

import click
from click import Context

from dafni_cli.api.datasets_api import get_all_datasets, get_latest_dataset_metadata
from dafni_cli.api.exceptions import ResourceNotFoundError
from dafni_cli.api.models_api import get_all_models, get_model
from dafni_cli.api.session import DAFNISession
from dafni_cli.api.workflows_api import (
    get_all_workflows,
    get_workflow,
    get_workflow_instance,
)
from dafni_cli.consts import (
    DATE_INPUT_FORMAT,
    DATE_INPUT_FORMAT_VERBOSE,
    TABLE_ACCESS_HEADER,
    TABLE_DISPLAY_NAME_MAX_COLUMN_WIDTH,
    TABLE_NAME_HEADER,
    TABLE_PUBLICATION_DATE_HEADER,
    TABLE_STATUS_HEADER,
    TABLE_SUMMARY_HEADER,
    TABLE_SUMMARY_MAX_COLUMN_WIDTH,
    TABLE_VERSION_ID_HEADER,
)
from dafni_cli.datasets import dataset_filtering
from dafni_cli.datasets.dataset import parse_datasets
from dafni_cli.datasets.dataset_metadata import parse_dataset_metadata
from dafni_cli.filtering import (
    creation_date_filter,
    filter_multiple,
    publication_date_filter,
    text_filter,
)
from dafni_cli.models.model import parse_model, parse_models
from dafni_cli.utils import format_table, print_json
from dafni_cli.workflows.workflow import parse_workflow, parse_workflows


@click.group(help="Lists entities available to the user")
@click.pass_context
def get(ctx: Context):
    """Lists entities available to the user from
    models, datasets, workflows, groups, depending on command.

    Args:
        ctx (Context): Context containing the user session.
    """
    ctx.ensure_object(dict)
    ctx.obj["session"] = DAFNISession()


###############################################################################
# Models commands
###############################################################################
@get.command(help="List and filter models")
@click.option(
    "--search",
    default=None,
    help="Search text to filter by. Models with this text in either their display name or summary will be displayed.",
    type=str,
)
@click.option(
    "--creation-date",
    default=None,
    help=f"Filter for models created since given date. Format: {DATE_INPUT_FORMAT_VERBOSE}",
    type=click.DateTime(formats=[DATE_INPUT_FORMAT]),
)
@click.option(
    "--publication-date",
    default=None,
    help=f"Filter for models published since given date. Format: {DATE_INPUT_FORMAT_VERBOSE}",
    type=click.DateTime(formats=[DATE_INPUT_FORMAT]),
)
@click.option(
    "--json/--pretty",
    "-j/-p",
    default=False,
    help="Prints raw json returned from API. Default: -p",
    type=bool,
)
@click.pass_context
def models(
    ctx: Context,
    search: Optional[str],
    creation_date: str,
    publication_date: str,
    json: bool,
):
    """Displays list of model details with other options allowing
        more details to be listed, filters, and for the json to be displayed.

    Args:
        ctx (context): contains user session for authentication
        search (Optional[str]): Search text to filter models by
        creation_date (str): for filtering by creation date. Format:
                             DATE_INPUT_FORMAT_VERBOSE
        publication_date (str): for filtering by publication date. Format:
                                DATE_INPUT_FORMAT_VERBOSE
        json (bool): whether to print the raw json returned by the DAFNI API
    """
    model_dict_list = get_all_models(ctx.obj["session"])
    model_list = parse_models(model_dict_list)

    # Apply filtering
    filters = []
    if search:
        filters.append(text_filter(search))
    if creation_date:
        filters.append(creation_date_filter(creation_date))
    if publication_date:
        filters.append(publication_date_filter(publication_date))

    filtered_models, filtered_model_dicts = filter_multiple(
        filters, model_list, model_dict_list
    )

    # Output
    if json:
        print_json(filtered_model_dicts)
    else:
        # Print brief details in a table
        rows = []
        for model_inst in filtered_models:
            rows.append(model_inst.get_brief_details())
        click.echo(
            format_table(
                [
                    TABLE_NAME_HEADER,
                    TABLE_VERSION_ID_HEADER,
                    TABLE_STATUS_HEADER,
                    TABLE_ACCESS_HEADER,
                    TABLE_PUBLICATION_DATE_HEADER,
                    TABLE_SUMMARY_HEADER,
                ],
                rows,
                [
                    TABLE_DISPLAY_NAME_MAX_COLUMN_WIDTH,
                    None,
                    None,
                    None,
                    None,
                    TABLE_SUMMARY_MAX_COLUMN_WIDTH,
                ],
            )
        )


@get.command(help="Display metadata or version history of a particular model or models")
@click.argument("version-id", nargs=-1, required=True)
@click.option(
    "--version-history/--metadata",
    "-v/-m",
    default=False,
    help="Whether to display the version history of a model instead of the metadata. Default -m",
)
@click.option(
    "--json/--pretty",
    "-j/-p",
    default=False,
    help="Prints raw json returned from API. Default: -p",
    type=bool,
)
@click.pass_context
def model(ctx: Context, version_id: List[str], version_history: bool, json: bool):
    """Displays the metadata for one or more model versions

    Args:
        ctx (Context): contains user session for authentication
        version_id (list[str]): List of version IDs of the models to be displayed
        version_history (bool): Whether to display version_history instead of metadata
        json (bool): Whether to output raw json from API or pretty print metadata/version history. Defaults to False.
    """
    for vid in version_id:
        # Attempt to get the model
        try:
            model_dictionary = get_model(ctx.obj["session"], vid)
        except ResourceNotFoundError as err:
            click.echo(err)
            raise SystemExit(1) from err

        if version_history:
            if json:
                for version_json in model_dictionary["version_history"]:
                    print_json(version_json)
            else:
                model_inst = parse_model(model_dictionary)
                model_inst.output_version_history()
        else:
            if json:
                print_json(model_dictionary)
            else:
                model_inst = parse_model(model_dictionary)
                model_inst.output_details()


###############################################################################
# Datasets commands
###############################################################################
@get.command(help="List and filter datasets")
@click.option(
    "--search",
    default=None,
    help='Search terms for elastic search. Format: "search terms"',
    type=str,
)
@click.option(
    "--start-date",
    default=None,
    help=f"Filter for datasets with a start date since given date. Format: {DATE_INPUT_FORMAT_VERBOSE}",
    type=click.DateTime(formats=[DATE_INPUT_FORMAT]),
)
@click.option(
    "--end-date",
    default=None,
    help=f"Filter for datasets with a end date up to given date. Format: {DATE_INPUT_FORMAT_VERBOSE}",
    type=click.DateTime(formats=[DATE_INPUT_FORMAT]),
)
@click.option(
    "--json/--pretty",
    "-j/-p",
    default=False,
    help="Prints raw json returned from API. Default: -p",
    type=bool,
)
@click.pass_context
def datasets(
    ctx: Context,
    search: Optional[str],
    start_date: Optional[str],
    end_date: Optional[str],
    json: Optional[bool],
):
    """
    Display a list of all available datasets

    Args:
        ctx (context): contains user session for authentication
        search (Optional[str]): Search terms for elastic search. Format: "search terms"
        start_date (Optional[str]): Filter for datasets with a start date since given date. Format:
                                    DATE_INPUT_FORMAT_VERBOSE
        end_date (Optional[str]): Filter for datasets with a end date up to given date. Format:
                                  DATE_INPUT_FORMAT_VERBOSE
        json (Optional[bool]): Whether to output raw json from API or pretty print information. Defaults to False.
    """
    filters = dataset_filtering.process_datasets_filters(search, start_date, end_date)
    dataset_dict_list = get_all_datasets(ctx.obj["session"], filters)
    if json:
        print_json(dataset_dict_list)
    else:
        dataset_list = parse_datasets(dataset_dict_list)
        for dataset_inst in dataset_list:
            dataset_inst.output_brief_details()


@get.command(help="Display metadata or version history of a particular dataset version")
@click.option(
    "--version-history/--metadata",
    "-v/-m",
    default=False,
    help="Whether to display the version history of a dataset instead of the metadata. Default: -m",
)
@click.option(
    "--long/--short",
    "-l/-s",
    default=False,
    help="Displays extra metadata with the --metadata option. Default: -s",
    type=bool,
)
@click.option(
    "--json/--pretty",
    "-j/-p",
    default=False,
    help="Prints raw json returned from API. Default: -p",
    type=bool,
)
@click.argument("version-id", nargs=1, required=True, type=str)
@click.pass_context
def dataset(
    ctx: Context,
    version_id: str,
    long: bool,
    version_history: bool,
    json: bool,
):
    """Command to the the meta data relating to a given version of a dataset

    Args:
        ctx (Context): CLI context
        version_id (str): Dataset version ID
        long (bool): Flag to view additional metadata attributes
        version_history (bool): Flag to view version history in place of metadata
        json (bool): Flag to view json returned from API
    """
    # Attempt to get the metadata
    try:
        metadata = get_latest_dataset_metadata(ctx.obj["session"], version_id)
    except ResourceNotFoundError as err:
        click.echo(err)
        raise SystemExit(1) from err

    if not version_history:
        if json:
            print_json(metadata)
        else:
            metadata_inst = parse_dataset_metadata(metadata)
            metadata_inst.output_details(long)
    else:
        if json:
            print_json(metadata["version_history"])
        else:
            metadata_inst = parse_dataset_metadata(metadata)
            click.echo(f"{metadata_inst.title}\n")
            metadata_inst.version_history.output_version_history()


###############################################################################
# Workflows commands
###############################################################################
@get.command(help="List and filter models")
@click.option(
    "--search",
    default=None,
    help="Search text to filter by. Workflows with this text in either their display name or summary will be displayed.",
    type=str,
)
@click.option(
    "--creation-date",
    default=None,
    help=f"Filter for workflows created since given date. Format: {DATE_INPUT_FORMAT_VERBOSE}",
    type=click.DateTime(formats=[DATE_INPUT_FORMAT]),
)
@click.option(
    "--publication-date",
    default=None,
    help=f"Filter for workflows published since given date. Format: {DATE_INPUT_FORMAT_VERBOSE}",
    type=click.DateTime(formats=[DATE_INPUT_FORMAT]),
)
@click.option(
    "--json/--pretty",
    "-j/-p",
    default=False,
    help="Prints raw json returned from API. Default: -p",
    type=bool,
)
@click.pass_context
def workflows(
    ctx: Context,
    search: Optional[str],
    creation_date: Optional[str],
    publication_date: Optional[str],
    json: bool,
):
    """
    Display attributes of all workflows. Options allow more details to be listed,
    the list of workflows to be filtered, and for the json to be displayed.

    Args:
        ctx (context): contains user session for authentication
        search (Optional[str]): Search text to filter workflows by
        creation_date (Optional[str]): for filtering by creation date. Format:
                                       DATE_INPUT_FORMAT_VERBOSE
        publication_date (Optional[str]): for filtering by publication date. Format:
                                          DATE_INPUT_FORMAT_VERBOSE
        json (bool): whether to print the raw json returned by the DAFNI API
    """
    workflow_dict_list = get_all_workflows(ctx.obj["session"])
    workflow_list = parse_workflows(workflow_dict_list)

    # Apply filtering
    filters = []
    if search:
        filters.append(text_filter(search))
    if creation_date:
        filters.append(creation_date_filter(creation_date))
    if publication_date:
        filters.append(publication_date_filter(publication_date))

    filtered_workflows, filtered_workflow_dicts = filter_multiple(
        filters, workflow_list, workflow_dict_list
    )

    # Output
    if json:
        print_json(filtered_workflow_dicts)
    else:
        # Print brief details in a table
        rows = []
        for workflow_inst in filtered_workflows:
            rows.append(workflow_inst.get_brief_details())
        click.echo(
            format_table(
                [
                    TABLE_NAME_HEADER,
                    TABLE_VERSION_ID_HEADER,
                    TABLE_PUBLICATION_DATE_HEADER,
                    TABLE_SUMMARY_HEADER,
                ],
                rows,
                [
                    TABLE_DISPLAY_NAME_MAX_COLUMN_WIDTH,
                    None,
                    None,
                    TABLE_SUMMARY_MAX_COLUMN_WIDTH,
                ],
            )
        )


@get.command(
    help="Display metadata or version history of a particular workflow or workflows"
)
@click.argument("version-id", nargs=-1, required=True)
@click.option(
    "--version-history/--metadata",
    "-v/-m",
    default=False,
    help="Whether to display the version history of a workflow instead of the metadata. Default -m",
)
@click.option(
    "--json/--pretty",
    "-j/-p",
    default=False,
    help="Prints raw json returned from API. Default: -p",
    type=bool,
)
@click.pass_context
def workflow(ctx: Context, version_id: List[str], version_history: bool, json: bool):
    """
    Displays the metadata for a workflow, for one or more versions of that workflow
    from its version history.

    Args:
        ctx (Context): contains user session for authentication
        version_id (list[str]): List of version IDs of the workflows to be displayed
        version_history (bool): Whether to display version_history instead of metadata
        json (bool): Whether to output raw json from API or pretty print metadata/version history. Defaults to False.
    """
    for vid in version_id:
        # Attempt to get the workflow
        try:
            workflow_dictionary = get_workflow(ctx.obj["session"], vid)
        except ResourceNotFoundError as err:
            click.echo(err)
            raise SystemExit(1) from err

        if version_history:
            if json:
                for version_json in workflow_dictionary["version_history"]:
                    print_json(version_json)
            else:
                workflow_inst = parse_workflow(workflow_dictionary)
                workflow_inst.output_version_history()
        else:
            if json:
                print_json(workflow_dictionary)
            else:
                workflow_inst = parse_workflow(workflow_dictionary)
<<<<<<< HEAD
                workflow_inst.output_info()


@get.command(help="Display information about a workflow instance")
@click.argument("instance-id", required=True)
@click.option(
    "--json/--pretty",
    "-j/-p",
    default=False,
    help="Prints raw json returned from API. Default: -p",
    type=bool,
)
@click.pass_context
def workflow_instance(
    ctx: Context,
    instance_id: str,
    json: bool,
):
    """Display attributes of all workflows instances for a particular workflow
    version
    Args:
        ctx (context): Contains user session for authentication
        instance_id (str): Instance ID of the workflow instance to display
        json (bool): Whether to print the raw json returned by the DAFNI API
    """
    workflow_instance_dict = get_workflow_instance(ctx.obj["session"], instance_id)

    # Output
    if json:
        print_json(workflow_instance_dict)
    else:
        pass
=======
                workflow_inst.output_details()
>>>>>>> 4eab8ec4
<|MERGE_RESOLUTION|>--- conflicted
+++ resolved
@@ -457,8 +457,7 @@
                 print_json(workflow_dictionary)
             else:
                 workflow_inst = parse_workflow(workflow_dictionary)
-<<<<<<< HEAD
-                workflow_inst.output_info()
+                workflow_inst.output_details()
 
 
 @get.command(help="Display information about a workflow instance")
@@ -489,7 +488,4 @@
     if json:
         print_json(workflow_instance_dict)
     else:
-        pass
-=======
-                workflow_inst.output_details()
->>>>>>> 4eab8ec4
+        pass