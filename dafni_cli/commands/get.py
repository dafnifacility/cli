--- conflicted
+++ resolved
@@ -11,17 +11,11 @@
 from dafni_cli.consts import (
     DATE_INPUT_FORMAT,
     DATE_INPUT_FORMAT_VERBOSE,
-<<<<<<< HEAD
-    TABLE_DISPLAY_NAME_MAX_COLUMN_WIDTH,
-    TABLE_NAME_HEADER,
-    TABLE_PUBLICATION_DATE_HEADER,
-=======
     TABLE_ACCESS_HEADER,
     TABLE_DISPLAY_NAME_MAX_COLUMN_WIDTH,
     TABLE_NAME_HEADER,
     TABLE_PUBLICATION_DATE_HEADER,
     TABLE_STATUS_HEADER,
->>>>>>> 8624cf53
     TABLE_SUMMARY_HEADER,
     TABLE_SUMMARY_MAX_COLUMN_WIDTH,
     TABLE_VERSION_ID_HEADER,
