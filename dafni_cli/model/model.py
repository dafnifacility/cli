import click
import datetime as dt

from dateutil import parser

from dafni_cli.model.model_metadata import ModelMetadata
from dafni_cli.consts import CONSOLE_WIDTH, TAB_SPACE
from dafni_cli.api.models_api import (
    get_single_model_dict,
    get_model_metadata_dict,
)
<<<<<<< HEAD
from dafni_cli.utils import (
    prose_print,
    print_json
)
=======
from dafni_cli.auth import Auth
from dafni_cli.utils import prose_print
>>>>>>> a8db443d


class Model:
    """
    Contains information about a model uploaded to DAFNI.
    The information (as attributes) for a model can be populated from a dictionary, or an id.

    Methods:
        get_details_from_dict(dict): populates attributes from the model dictionary from the DAFNI API
        get_details_from_id(jwt (str), id (str)): populates attributes from the model version ID by calling DAFNI API.
        get_metadata(jwt (str)): After details have been obtained, populate metadata attributes by calling API.
        filter_by_date(key (str), date (str)): calculates whether the model was created/published before a date.
        output_details(): Prints key information of model to console.
        output_metadata(): Prints key information of model metadata to console.

    Attributes:
        container: Location of the docker image the model should be run in
        creation_time: Time the model was created
        description: More-detailed information of the model
        dictionary: Dictionary of full model information
        display_name: Name of the model shown in the web app
        metadata: ModelMetadata object containing metadata for the model
        publication_time: Time the model was published
        summary: One-line summary of what the model does
        version_id: ID used to identify the specific version and model
        version_message: Message attached when the model was updated to this model version
        version_tags: Any tags created by the publisher for this version

    """

    def __init__(self, identifier=None):
        self.container = None
        self.creation_time = None
        self.description = None
        self.dictionary = None
        self.display_name = None
        self.metadata = None
        self.privileges = Auth()
        self.publication_time = None
        self.summary = None
        self.version_id = identifier
        self.version_message = None
        self.version_tags = None
        pass

    def set_details_from_dict(self, model_dict: dict):
        """Take model details straight from the dictionary returned from the DAFNI API.
        Args:
            model_dict (dict): Dictionary returned from DAFNI API at /models endpoints
        """
        self.creation_time = parser.isoparse(model_dict["creation_date"])
        self.container = model_dict["container"]
        self.description = model_dict["description"]
        self.dictionary = model_dict
        self.display_name = model_dict["name"]
        self.privileges = Auth(model_dict["auth"])
        self.publication_time = parser.isoparse(model_dict["publication_date"])
        self.summary = model_dict["summary"]
        self.version_id = model_dict["id"]
        self.version_tags = model_dict["version_tags"]

    def get_details_from_id(self, jwt_string: str, version_id_string: str):
        """Retrieve model details from the DAFNI API by calling /models/<version-id> endpoint.
        Args:
            jwt_string (str): JWT for login purposes
            version_id_string (str): Version ID of the model
        """
        model_dict = get_single_model_dict(jwt_string, version_id_string)
        self.set_details_from_dict(model_dict)
        # Version message key appears on single model API response, but not list of all models response
        self.version_message = model_dict["version_message"]

    def get_metadata(self, jwt_string: str):
        """Retrieve metadata for the model using the model details and the /models/<version-id>/description/ endpoint.
        Args:
            jwt_string (str): JWT for login purposes
        """
        metadata_dict = get_model_metadata_dict(jwt_string, self.version_id)
        self.metadata = ModelMetadata(metadata_dict)

    def filter_by_date(self, key: str, date: str) -> bool:
        """Filters models based on the date given as an option.
        Args:
            key (str): Key for MODEL_DICT in which date is contained
            date (str): Date for which models are to be filtered on: format DD/MM/YYYY

        Returns:
            bool: Whether to display the model based on the filter
        """
        day, month, year = date.split("/")
        date = dt.date(int(year), int(month), int(day))
        if key.lower() == "creation":
            return self.creation_time.date() >= date
        elif key.lower() == "publication":
            return self.publication_time.date() >= date
        else:
            raise KeyError("Key should be CREATION or PUBLICATION")

    def output_details(self, long: bool = False):
        """Prints relevant model attributes to command line"""
        click.echo(
            "Name: "
            + self.display_name
            + TAB_SPACE
            + "ID: "
            + self.version_id
            + TAB_SPACE
            + "Date: "
            + self.creation_time.date().strftime("%B %d %Y")
        )
        click.echo("Summary: " + self.summary)
        if long:
            click.echo("Description: ")
            prose_print(self.description, CONSOLE_WIDTH)
        click.echo("")

<<<<<<< HEAD
    def output_metadata(self, json_flag: bool = False):
        """Prints the metadata for the model to command line.

        Args:
            json_flag (bool): Whether to print raw json or pretty print information. Defaults to False.
        """
        if not json_flag:
            click.echo("Name: " + self.display_name)
            click.echo("Date: " + self.creation_time.strftime("%B %d %Y"))
            click.echo("Summary: ")
            click.echo(self.summary)
            click.echo("Description: ")
            prose_print(self.description, CONSOLE_WIDTH)
            click.echo("")
            if self.metadata.inputs:
                click.echo("Input Parameters: ")
                click.echo(self.metadata.format_parameters())
                click.echo("Input Data Slots: ")
                click.echo(self.metadata.format_dataslots())
            if self.metadata.outputs:
                click.echo("Outputs: ")
                click.echo(self.metadata.format_outputs())
        else:
            print_json(self.metadata.dictionary)
=======
    def output_metadata(self):
        """Prints the metadata for the model to command line."""
        click.echo("Name: " + self.display_name)
        click.echo("Date: " + self.creation_time.strftime("%B %d %Y"))
        click.echo("Summary: ")
        click.echo(self.summary)
        click.echo("Description: ")
        prose_print(self.description, CONSOLE_WIDTH)
        click.echo("")
        if self.metadata.inputs:
            click.echo("Input Parameters: ")
            click.echo(self.metadata.format_parameters())
            click.echo("Input Data Slots: ")
            click.echo(self.metadata.format_dataslots())
        if self.metadata.outputs:
            click.echo("Outputs: ")
            click.echo(self.metadata.format_outputs())

    def output_version_details(self) -> str:
        """Prints version ID, display name, publication time and version message on one line"""
        return("ID: " +
               self.version_id +
               TAB_SPACE +
               "Name: " +
               self.display_name +
               TAB_SPACE +
               "Publication date: " +
               self.publication_time.date().strftime("%B %d %Y") +
               TAB_SPACE +
               "Version message: " +
               self.version_message
               )
>>>>>>> a8db443d
<|MERGE_RESOLUTION|>--- conflicted
+++ resolved
@@ -9,15 +9,11 @@
     get_single_model_dict,
     get_model_metadata_dict,
 )
-<<<<<<< HEAD
 from dafni_cli.utils import (
     prose_print,
     print_json
 )
-=======
 from dafni_cli.auth import Auth
-from dafni_cli.utils import prose_print
->>>>>>> a8db443d
 
 
 class Model:
@@ -134,7 +130,6 @@
             prose_print(self.description, CONSOLE_WIDTH)
         click.echo("")
 
-<<<<<<< HEAD
     def output_metadata(self, json_flag: bool = False):
         """Prints the metadata for the model to command line.
 
@@ -159,24 +154,6 @@
                 click.echo(self.metadata.format_outputs())
         else:
             print_json(self.metadata.dictionary)
-=======
-    def output_metadata(self):
-        """Prints the metadata for the model to command line."""
-        click.echo("Name: " + self.display_name)
-        click.echo("Date: " + self.creation_time.strftime("%B %d %Y"))
-        click.echo("Summary: ")
-        click.echo(self.summary)
-        click.echo("Description: ")
-        prose_print(self.description, CONSOLE_WIDTH)
-        click.echo("")
-        if self.metadata.inputs:
-            click.echo("Input Parameters: ")
-            click.echo(self.metadata.format_parameters())
-            click.echo("Input Data Slots: ")
-            click.echo(self.metadata.format_dataslots())
-        if self.metadata.outputs:
-            click.echo("Outputs: ")
-            click.echo(self.metadata.format_outputs())
 
     def output_version_details(self) -> str:
         """Prints version ID, display name, publication time and version message on one line"""
@@ -191,5 +168,4 @@
                TAB_SPACE +
                "Version message: " +
                self.version_message
-               )
->>>>>>> a8db443d
+               )