--- conflicted
+++ resolved
@@ -1,46 +1,3 @@
-<<<<<<< HEAD
-from pathlib import Path
-
-from setuptools import setup, find_packages
-
-with open(Path("docs", "dafni_cli.md"), encoding="utf-8") as f:
-    long_description = f.read()
-
-# The dynamic metadata for the python pip distributable.
-# This is used as the build script for setuptools, telling it about the package and which files to include.
-# For more information, see https://packaging.python.org/tutorials/packaging-projects/
-
-setup(
-    name="dafni-cli",
-    # TODO see if we can use dafni python packaging
-    version="0.0.1",
-    author="DAFNI Facility",
-    author_email="support@dafni.ac.uk",
-    url="https://github.com/dafnifacility/cli",
-    description="A CLI to access the DAFNI APIs from the command line",
-    long_description=long_description,
-    long_description_content_type="text/markdown",
-    packages=find_packages(exclude=["test"]),
-    include_package_data=True,
-    install_requires=[
-        "click>=8.1.3",
-        "requests>=2.28.2",
-        "python-dateutil>=2.8.2",
-        "tabulate>=0.9.0",
-        "tqdm>=4.65.0",
-    ],
-    python_requires=">=3.9",
-    classifiers=[
-        "Programming Language :: Python :: 3",
-        "License :: OSI Approved :: MIT License",
-        "Operating System :: OS Independent",
-    ],
-    entry_points="""
-        [console_scripts]
-        dafni=dafni_cli.dafni:dafni
-    """,
-)
-=======
 """
 This file is needed only for legacy compatibility for allowing editable
 installs - see
@@ -48,5 +5,4 @@
 """
 from setuptools import setup
 
-setup()
->>>>>>> cba86d45
+setup()